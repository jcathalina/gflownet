import copy
import warnings
from typing import List, Optional

import torch
import torch.nn as nn
from torch import Tensor

from gflownet.envs.graph_building_env import (
    Graph,
    GraphAction,
    GraphActionCategorical,
    GraphActionType,
    action_type_to_mask,
)
from gflownet.models.graph_transformer import GraphTransformerGFN
from gflownet.utils.misc import get_worker_device, get_worker_rng


def relabel(g: Graph, ga: GraphAction):
    """Relabel the nodes for g to 0-N, and the graph action ga applied to g.
    This is necessary because torch_geometric and EnvironmentContext classes expect nodes to be
    labeled 0-N, whereas GraphBuildingEnv.parent can return parents with e.g. a removed node that
    creates a gap in 0-N, leading to a faulty encoding of the graph.
    """
    rmap = dict(zip(g.nodes, range(len(g.nodes))))
    if not len(g) and ga.action == GraphActionType.AddNode:
        rmap[0] = 0  # AddNode can add to the empty graph, the source is still 0
    g = g.relabel_nodes(rmap)
    if ga.source is not None:
        ga.source = rmap[ga.source]
    if ga.target is not None:
        ga.target = rmap[ga.target]
    return g, ga


class GraphSampler:
    """A helper class to sample from GraphActionCategorical-producing models"""

    def __init__(
        self, ctx, env, max_len, max_nodes, sample_temp=1, correct_idempotent=False, pad_with_terminal_state=False
    ):
        """
        Parameters
        ----------
        env: GraphBuildingEnv
            A graph environment.
        ctx: GraphBuildingEnvContext
            A context.
        max_len: int
            If not None, ends trajectories of more than max_len steps.
        max_nodes: int
            If not None, ends trajectories of graphs with more than max_nodes steps (illegal action).
        sample_temp: float
            [Experimental] Softmax temperature used when sampling
        correct_idempotent: bool
            [Experimental] Correct for idempotent actions when counting
        pad_with_terminal_state: bool
            [Experimental] If true pads trajectories with a terminal
        """
        self.ctx = ctx
        self.env = env
        self.max_len = max_len if max_len is not None else 128
        self.max_nodes = max_nodes if max_nodes is not None else 128
        # Experimental flags
        self.sample_temp = sample_temp
        self.sanitize_samples = True
        self.correct_idempotent = correct_idempotent
        self.pad_with_terminal_state = pad_with_terminal_state

    def sample_from_model(self, model: nn.Module, n: int, cond_info: Optional[Tensor], random_action_prob: float = 0.0):
        """Samples a model in a minibatch

        Parameters
        ----------
        model: nn.Module
            Model whose forward() method returns GraphActionCategorical instances
        n: int
            Number of graphs to sample
        cond_info: Tensor
            Conditional information of each trajectory, shape (n, n_info)
        random_action_prob: float
            Probability of taking a random action at each step

        Returns
        -------
        data: List[Dict]
           A list of trajectories. Each trajectory is a dict with keys
           - trajs: List[Tuple[Graph, GraphAction]], the list of states and actions
           - fwd_logprob: sum logprobs P_F
           - bck_logprob: sum logprobs P_B
           - is_valid: is the generated graph valid according to the env & ctx
        """
        dev = get_worker_device()
        # This will be returned
        data = [{"traj": [], "reward_pred": None, "is_valid": True, "is_sink": []} for i in range(n)]
        # Let's also keep track of trajectory statistics according to the model
        fwd_logprob: List[List[Tensor]] = [[] for _ in range(n)]
        bck_logprob: List[List[Tensor]] = [[] for _ in range(n)]

        graphs = [self.env.new() for _ in range(n)]
        done = [False for _ in range(n)]
        # TODO: instead of padding with Stop, we could have a virtual action whose probability
        # always evaluates to 1. Presently, Stop should convert to a (0,0,0) ActionIndex, which should
        # always be at least a valid index, and will be masked out anyways -- but this isn't ideal.
        # Here we have to pad the backward actions with something, since the backward actions are
        # evaluated at s_{t+1} not s_t.
        bck_a = [[GraphAction(GraphActionType.Stop)] for _ in range(n)]

        rng = get_worker_rng()

        def not_done(lst):
            return [e for i, e in enumerate(lst) if not done[i]]

        for t in range(self.max_len):
            # Construct graphs for the trajectories that aren't yet done
            torch_graphs = [self.ctx.graph_to_Data(i) for i in not_done(graphs)]
            not_done_mask = torch.tensor(done, device=dev).logical_not()
            # Forward pass to get GraphActionCategorical
            # Note about `*_`, the model may be outputting its own bck_cat, but we ignore it if it does.
            # TODO: compute bck_cat.log_prob(bck_a) when relevant
<<<<<<< HEAD
            batch = self.ctx.collate(torch_graphs)
            batch.cond_info = cond_info[not_done_mask]
            fwd_cat, *_, log_reward_preds = model(batch.to(dev), None)
=======
            ci = cond_info[not_done_mask] if cond_info is not None else None
            fwd_cat, *_, log_reward_preds = model(self.ctx.collate(torch_graphs).to(dev), ci)
>>>>>>> f106cdeb
            if random_action_prob > 0:
                # Device which graphs in the minibatch will get their action randomized
                is_random_action = torch.tensor(
                    rng.uniform(size=len(torch_graphs)) < random_action_prob, device=dev
                ).float()
                # Set the logits to some large value to have a uniform distribution
                fwd_cat.logits = [
                    is_random_action[b][:, None] * torch.ones_like(i) * 100 + i * (1 - is_random_action[b][:, None])
                    for i, b in zip(fwd_cat.logits, fwd_cat.batch)
                ]
            if self.sample_temp != 1:
                sample_cat = copy.copy(fwd_cat)
                sample_cat.logits = [i / self.sample_temp for i in fwd_cat.logits]
                actions = sample_cat.sample()
            else:
                actions = fwd_cat.sample()
            graph_actions = [self.ctx.ActionIndex_to_GraphAction(g, a) for g, a in zip(torch_graphs, actions)]
            log_probs = fwd_cat.log_prob(actions)
            # Step each trajectory, and accumulate statistics
            for i, j in zip(not_done(range(n)), range(n)):
                fwd_logprob[i].append(log_probs[j].unsqueeze(0))
                data[i]["traj"].append((graphs[i], graph_actions[j]))
                bck_a[i].append(self.env.reverse(graphs[i], graph_actions[j]))
                # Check if we're done
                if graph_actions[j].action is GraphActionType.Stop:
                    done[i] = True
                    bck_logprob[i].append(torch.tensor([1.0], device=dev).log())
                    data[i]["is_sink"].append(1)
                else:  # If not done, try to step the self.environment
                    gp = graphs[i]
                    try:
                        # self.env.step can raise AssertionError if the action is illegal
                        gp = self.env.step(graphs[i], graph_actions[j])
                        assert len(gp.nodes) <= self.max_nodes
                    except AssertionError:
                        done[i] = True
                        data[i]["is_valid"] = False
                        bck_logprob[i].append(torch.tensor([1.0], device=dev).log())
                        data[i]["is_sink"].append(1)
                        continue
                    if t == self.max_len - 1:
                        done[i] = True
                    # If no error, add to the trajectory
                    # P_B = uniform backward
                    n_back = self.env.count_backward_transitions(gp, check_idempotent=self.correct_idempotent)
                    bck_logprob[i].append(torch.tensor([1 / n_back], device=dev).log())
                    data[i]["is_sink"].append(0)
                    graphs[i] = gp
                if done[i] and self.sanitize_samples and not self.ctx.is_sane(graphs[i]):
                    # check if the graph is sane (e.g. RDKit can  construct a molecule from it) otherwise
                    # treat the done action as illegal
                    data[i]["is_valid"] = False
            if all(done):
                break

        # is_sink indicates to a GFN algorithm that P_B(s) must be 1

        # There are 3 types of possible trajectories
        #  A - ends with a stop action. traj = [..., (g, a), (gp, Stop)], P_B = [..., bck(gp), 1]
        #  B - ends with an invalid action.  = [..., (g, a)],                 = [..., 1]
        #  C - ends at max_len.              = [..., (g, a)],                 = [..., bck(gp)]

        # Let's say we pad terminal states, then:
        #  A - ends with a stop action. traj = [..., (g, a), (gp, Stop), (gp, None)], P_B = [..., bck(gp), 1, 1]
        #  B - ends with an invalid action.  = [..., (g, a), (g, None)],                  = [..., 1, 1]
        #  C - ends at max_len.              = [..., (g, a), (gp, None)],                 = [..., bck(gp), 1]
        # and then P_F(terminal) "must" be 1

        for i in range(n):
            # If we're not bootstrapping, we could query the reward
            # model here, but this is expensive/impractical.  Instead
            # just report forward and backward logprobs
            data[i]["fwd_logprob"] = sum(fwd_logprob[i])
            data[i]["bck_logprob"] = sum(bck_logprob[i])
            data[i]["bck_logprobs"] = torch.stack(bck_logprob[i]).reshape(-1)
            data[i]["result"] = graphs[i]
            data[i]["bck_a"] = bck_a[i]
            if self.pad_with_terminal_state:
                # TODO: instead of padding with Stop, we could have a virtual action whose
                # probability always evaluates to 1.
                data[i]["traj"].append((graphs[i], GraphAction(GraphActionType.Stop)))
                data[i]["is_sink"].append(1)
        return data

    def sample_backward_from_graphs(
        self,
        graphs: List[Graph],
        model: Optional[nn.Module],
        cond_info: Optional[Tensor],
        random_action_prob: float = 0.0,
    ):
        """Sample a model's P_B starting from a list of graphs, or if the model is None, use a uniform distribution
        over legal actions.

        Parameters
        ----------
        graphs: List[Graph]
            List of Graph endpoints
        model: nn.Module
            Model whose forward() method returns GraphActionCategorical instances
        cond_info: Tensor
            Conditional information of each trajectory, shape (n, n_info)
        dev: torch.device
            Device on which data is manipulated
        random_action_prob: float
            Probability of taking a random action (only used if model parameterizes P_B)

        """
        dev = get_worker_device()
        n = len(graphs)
        done = [False] * n
        data = [
            {
                "traj": [(graphs[i], GraphAction(GraphActionType.Stop))],
                "is_valid": True,
                "is_sink": [1],
                "bck_a": [GraphAction(GraphActionType.Stop)],
                "bck_logprobs": [0.0],
                "result": graphs[i],
            }
            for i in range(n)
        ]

        def not_done(lst):
            return [e for i, e in enumerate(lst) if not done[i]]

        # TODO: This should be doable.
        if random_action_prob > 0:
            warnings.warn("Random action not implemented for backward sampling")

        while sum(done) < n:
            torch_graphs = [self.ctx.graph_to_Data(graphs[i]) for i in not_done(range(n))]
            not_done_mask = torch.tensor(done, device=dev).logical_not()
            if model is not None:
                ci = cond_info[not_done_mask] if cond_info is not None else None
                _, bck_cat, *_ = model(self.ctx.collate(torch_graphs).to(dev), ci)
            else:
                gbatch = self.ctx.collate(torch_graphs)
                action_types = self.ctx.bck_action_type_order
                action_masks = [action_type_to_mask(t, gbatch, assert_mask_exists=True) for t in action_types]
                bck_cat = GraphActionCategorical(
                    gbatch,
                    raw_logits=[torch.ones_like(m) for m in action_masks],
                    keys=[GraphTransformerGFN.action_type_to_key(t) for t in action_types],
                    action_masks=action_masks,
                    types=action_types,
                )
            bck_actions = bck_cat.sample()
            graph_bck_actions = [
                self.ctx.ActionIndex_to_GraphAction(g, a, fwd=False) for g, a in zip(torch_graphs, bck_actions)
            ]
            bck_logprobs = bck_cat.log_prob(bck_actions)

            for i, j in zip(not_done(range(n)), range(n)):
                if not done[i]:
                    g = graphs[i]
                    b_a = graph_bck_actions[j]
                    gp = self.env.step(g, b_a)
                    f_a = self.env.reverse(g, b_a)
                    graphs[i], f_a = relabel(gp, f_a)
                    data[i]["traj"].append((graphs[i], f_a))
                    data[i]["bck_a"].append(b_a)
                    data[i]["is_sink"].append(0)
                    data[i]["bck_logprobs"].append(bck_logprobs[j].item())
                    if len(graphs[i]) == 0:
                        done[i] = True

        for i in range(n):
            # See comments in sample_from_model
            data[i]["traj"] = data[i]["traj"][::-1]
            data[i]["bck_a"] = [GraphAction(GraphActionType.Stop)] + data[i]["bck_a"][::-1]
            data[i]["is_sink"] = data[i]["is_sink"][::-1]
            data[i]["bck_logprobs"] = torch.tensor(data[i]["bck_logprobs"][::-1], device=dev).reshape(-1)
            if self.pad_with_terminal_state:
                data[i]["traj"].append((graphs[i], GraphAction(GraphActionType.Stop)))
                data[i]["is_sink"].append(1)
        return data<|MERGE_RESOLUTION|>--- conflicted
+++ resolved
@@ -119,14 +119,9 @@
             # Forward pass to get GraphActionCategorical
             # Note about `*_`, the model may be outputting its own bck_cat, but we ignore it if it does.
             # TODO: compute bck_cat.log_prob(bck_a) when relevant
-<<<<<<< HEAD
             batch = self.ctx.collate(torch_graphs)
-            batch.cond_info = cond_info[not_done_mask]
-            fwd_cat, *_, log_reward_preds = model(batch.to(dev), None)
-=======
-            ci = cond_info[not_done_mask] if cond_info is not None else None
-            fwd_cat, *_, log_reward_preds = model(self.ctx.collate(torch_graphs).to(dev), ci)
->>>>>>> f106cdeb
+            batch.cond_info = cond_info[not_done_mask] if cond_info is not None else None
+            fwd_cat, *_, log_reward_preds = model(batch.to(dev))
             if random_action_prob > 0:
                 # Device which graphs in the minibatch will get their action randomized
                 is_random_action = torch.tensor(
