--- conflicted
+++ resolved
@@ -291,9 +291,6 @@
             p = scatter(ip_log_prob.exp(), ip_batch_idces, dim=0, dim_size=batch_idx.shape[0], reduce='sum')
             # As a (reasonable) band-aid, ignore p < 1e-30, this will prevent underflows due to
             # scatter(small number) = 0 on CUDA
-<<<<<<< HEAD
-            log_prob = p.clamp(1e-30).log()
-=======
             log_p_F = p.clamp(1e-30).log()
 
             if self.p_b_is_parameterized:
@@ -304,7 +301,6 @@
                 bck_p = scatter(bck_ip_log_prob.exp(), bck_ip_batch_idces, dim=0, dim_size=batch_idx.shape[0],
                                 reduce='sum')
                 log_p_B = bck_p.clamp(1e-30).log()
->>>>>>> a7b48391
         else:
             # Else just naively take the logprob of the actions we took
             log_p_F = fwd_cat.log_prob(batch.actions)
