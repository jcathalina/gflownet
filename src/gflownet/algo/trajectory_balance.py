--- conflicted
+++ resolved
@@ -163,21 +163,13 @@
         """
         iaction = self.ctx.GraphAction_to_aidx(gd, action)
         if action.action == GraphActionType.Stop:
-<<<<<<< HEAD
             return [iaction if return_aidx else action]
-        mask_name = self.ctx.action_mask_names[iaction[0]]
-        lmask = getattr(gd, mask_name)
-        nz = lmask.nonzero()
-        actions = [iaction if return_aidx else action]
-=======
-            return [iaction]
         # Here we're looking for potential idempotent actions by looking at legal actions of the
         # same type. This assumes that this is the only way to get to a similar parent. Perhaps
         # there are edges cases where this is not true...?
         lmask = getattr(gd, action.action.mask_name)
         nz = lmask.nonzero()  # Legal actions are those with a nonzero mask value
-        actions = [iaction]
->>>>>>> 7ff1cf5c
+        actions = [iaction if return_aidx else action]
         for i in nz:
             aidx = (iaction[0], i[0].item(), i[1].item())
             if aidx == iaction:
