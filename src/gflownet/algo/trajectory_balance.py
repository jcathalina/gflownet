--- conflicted
+++ resolved
@@ -117,10 +117,7 @@
         self.tb_loss_is_mae = False
         self.tb_loss_is_huber = False
         self.mask_invalid_rewards = False
-<<<<<<< HEAD
         self.length_normalize_losses = self.cfg.do_length_normalize
-=======
->>>>>>> 2f9d43b5
         self.reward_normalize_losses = False
         self.sample_temp = 1
         self.bootstrap_own_reward = self.cfg.bootstrap_own_reward
@@ -139,15 +136,9 @@
             correct_idempotent=self.cfg.do_correct_idempotent,
             pad_with_terminal_state=self.cfg.do_parameterize_p_b,
         )
-<<<<<<< HEAD
-        if self.cfg.do_subtb:
-            self._subtb_max_len = self.global_cfg.algo.max_len + 4
-            self._init_subtb(torch.device(self.global_cfg.device))  # TODO: where are we getting device info?
-=======
         if self.cfg.variant == TBVariant.SubTB1:
             self._subtb_max_len = self.global_cfg.algo.max_len + 2
             self._init_subtb(torch.device("cuda"))  # TODO: where are we getting device info?
->>>>>>> 2f9d43b5
 
     def create_training_data_from_own_samples(
         self, model: nn.Module, batch_size: int, cond_info: Tensor, random_action_prob: float = 0.0
