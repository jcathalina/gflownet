--- conflicted
+++ resolved
@@ -139,7 +139,6 @@
         }
 
     def setup_algo(self):
-<<<<<<< HEAD
         algo = self.hps.get('algo', 'TB')
         if algo == 'TB':
             algo = TrajectoryBalance
@@ -147,10 +146,7 @@
             algo = FlowMatching
         else:
             raise ValueError(algo)
-        self.algo = algo(self.env, self.ctx, self.rng, self.hps, max_nodes=9)
-=======
-        self.algo = TrajectoryBalance(self.env, self.ctx, self.rng, self.hps, max_nodes=self.hps['max_nodes'])
->>>>>>> 7ff1cf5c
+        self.algo = algo(self.env, self.ctx, self.rng, self.hps, max_nodes=self.hps['max_nodes'])
 
     def setup_task(self):
         self.task = SEHTask(dataset=self.training_data, temperature_distribution=self.hps['temperature_sample_dist'],
