--- conflicted
+++ resolved
@@ -132,12 +132,8 @@
             'random_action_prob': 0.,
             'valid_random_action_prob': 0.,
             'sampling_tau': 0.,
-<<<<<<< HEAD
-            'num_cond_dim': 32,
             'max_nodes': 9,
-=======
             'num_thermometer_dim': 32,
->>>>>>> 838bbd62
         }
 
     def setup_algo(self):
@@ -152,17 +148,14 @@
         self.model = GraphTransformerGFN(self.ctx, num_emb=self.hps['num_emb'], num_layers=self.hps['num_layers'])
 
     def setup_env_context(self):
-        self.ctx = FragMolBuildingEnvContext(max_frags=9, num_cond_dim=self.hps['num_thermometer_dim'])
+        self.ctx = FragMolBuildingEnvContext(max_frags=self.hps['max_nodes'],
+                                             num_cond_dim=self.hps['num_thermometer_dim'])
 
     def setup(self):
         hps = self.hps
         RDLogger.DisableLog('rdApp.*')
         self.rng = np.random.default_rng(142857)
         self.env = GraphBuildingEnv()
-<<<<<<< HEAD
-        self.ctx = FragMolBuildingEnvContext(max_frags=self.hps['max_nodes'], num_cond_dim=hps['num_cond_dim'])
-=======
->>>>>>> 838bbd62
         self.training_data = []
         self.test_data = []
         self.offline_ratio = 0
