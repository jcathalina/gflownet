import json
<<<<<<< HEAD
=======
import math
>>>>>>> 838bbd62
import os
import pathlib
import shutil
from typing import Any, Callable, Dict, List, Tuple, Union

import git
import numpy as np
from rdkit.Chem import Descriptors
from rdkit.Chem import QED
from rdkit.Chem.rdchem import Mol as RDMol
import torch
from torch import Tensor
from torch.distributions.dirichlet import Dirichlet
import torch.nn as nn
from torch.utils.data import Dataset
import torch_geometric.data as gd

from gflownet.algo.advantage_actor_critic import A2C
from gflownet.algo.envelope_q_learning import EnvelopeQLearning
from gflownet.algo.envelope_q_learning import GraphTransformerFragEnvelopeQL
from gflownet.algo.multiobjective_reinforce import MultiObjectiveReinforce
from gflownet.algo.soft_q_learning import SoftQLearning
from gflownet.algo.trajectory_balance import TrajectoryBalance
from gflownet.envs.frag_mol_env import FragMolBuildingEnvContext
from gflownet.models import bengio2021flow
from gflownet.models.graph_transformer import GraphTransformerGFN
from gflownet.tasks.seh_frag import SEHFragTrainer
from gflownet.tasks.seh_frag import SEHTask
from gflownet.train import FlatRewards
from gflownet.train import RewardScalar
from gflownet.utils import metrics
from gflownet.utils import sascore
from gflownet.utils.multiobjective_hooks import MultiObjectiveStatsHook
from gflownet.utils.multiobjective_hooks import TopKHook


class SEHMOOTask(SEHTask):
    """Sets up a multiobjective task where the rewards are (functions of):
    - the the binding energy of a molecule to Soluble Epoxide Hydrolases.
    - its QED
    - its synthetic accessibility
    - its molecular weight

    The proxy is pretrained, and obtained from the original GFlowNet paper, see `gflownet.models.bengio2021flow`.
    """
    def __init__(self, objectives: List[str], dataset: Dataset, temperature_sample_dist: str,
<<<<<<< HEAD
                 temperature_parameters: Tuple[float, float], num_thermometer_dim: int, preference_type: str = None,
                 focus_type: Union[list, str] = None, focus_cosim: float = 0.,
                 fixed_focus_dirs: torch.TensorType = None, illegal_action_logreward: float = None,
                 rng: np.random.Generator = None, wrap_model: Callable[[nn.Module], nn.Module] = None):
=======
                 temperature_parameters: Tuple[float, float], num_thermometer_dim: int, rng: np.random.Generator = None,
                 wrap_model: Callable[[nn.Module], nn.Module] = None):
>>>>>>> 838bbd62
        self._wrap_model = wrap_model
        self.rng = rng
        self.models = self._load_task_models()
        self.objectives = objectives
        self.dataset = dataset
        self.temperature_sample_dist = temperature_sample_dist
        self.temperature_dist_params = temperature_parameters
        self.num_thermometer_dim = num_thermometer_dim
<<<<<<< HEAD
        self.preference_type = preference_type
        self.seeded_preference = None
        self.experimental_dirichlet = False
        self.focus_type = focus_type
        self.focus_cosim = focus_cosim
        self.fixed_focus_dirs = fixed_focus_dirs
        self.illegal_action_logreward = illegal_action_logreward
=======
        self.seeded_preference = None
        self.experimental_dirichlet = False
>>>>>>> 838bbd62
        assert set(objectives) <= {'seh', 'qed', 'sa', 'mw'} and len(objectives) == len(set(objectives))

    def flat_reward_transform(self, y: Union[float, Tensor]) -> FlatRewards:
        return FlatRewards(torch.as_tensor(y))

    def inverse_flat_reward_transform(self, rp):
        return rp

    def _load_task_models(self):
        model = bengio2021flow.load_original_model()
        model, self.device = self._wrap_model(model)
        return {'seh': model}

    def sample_conditional_information(self, n: int) -> Dict[str, Tensor]:
<<<<<<< HEAD
        beta = None
        if self.temperature_sample_dist == 'constant':
            assert type(self.temperature_dist_params) in [float, int]
            beta = np.array(self.temperature_dist_params, dtype=np.float32).repeat(n)
            beta_enc = torch.zeros((n, self.num_thermometer_dim))
        else:
            if self.temperature_sample_dist == 'gamma':
                loc, scale = self.temperature_dist_params
                beta = self.rng.gamma(loc, scale, n).astype(np.float32)
                upper_bound = stats.gamma.ppf(0.95, loc, scale=scale)
            elif self.temperature_sample_dist == 'uniform':
                beta = self.rng.uniform(*self.temperature_dist_params, n).astype(np.float32)
                upper_bound = self.temperature_dist_params[1]
            elif self.temperature_sample_dist == 'loguniform':
                beta = np.exp(self.rng.uniform(*np.log(self.temperature_dist_params), n).astype(np.float32))
                upper_bound = self.temperature_dist_params[1]
            elif self.temperature_sample_dist == 'beta':
                beta = self.rng.beta(*self.temperature_dist_params, n).astype(np.float32)
                upper_bound = 1
            beta_enc = thermometer(torch.tensor(beta), self.num_thermometer_dim, 0, upper_bound)

        if self.preference_type is None:
            preferences = torch.ones((n, len(self.objectives)))
        else:
            if self.seeded_preference is not None:
                preferences = torch.tensor([self.seeded_preference] * n).float()
            elif self.experimental_dirichlet:
                a = np.random.dirichlet([1] * len(self.objectives), n)
                b = np.random.exponential(1, n)[:, None]
                preferences = Dirichlet(torch.tensor(a * b)).sample([1])[0].float()
            else:
                m = Dirichlet(torch.FloatTensor([1.] * len(self.objectives)))
                preferences = m.sample([n])

        if self.fixed_focus_dirs is not None:
            focus_dir = torch.tensor(
                np.array(self.fixed_focus_dirs)[self.rng.choice(len(self.fixed_focus_dirs), n)].astype(np.float32))
        elif self.focus_type == "dirichlet":
            m = Dirichlet(torch.FloatTensor([1.] * len(self.objectives)))
            focus_dir = m.sample([n])
        else:
            raise NotImplementedError(f"Unsupported focus_type={type(self.focus_type)}")

        encoding = torch.cat([beta_enc, preferences, focus_dir], 1)
        return {'beta': torch.tensor(beta), 'encoding': encoding, 'preferences': preferences, 'focus_dir': focus_dir}

    def encode_conditional_information(self, cond_info: torch.TensorType) -> Dict[str, Tensor]:
        if self.temperature_sample_dist == 'constant':
            beta = torch.ones(len(cond_info)) * self.temperature_dist_params
            beta_enc = torch.zeros((len(cond_info), self.num_thermometer_dim))
        else:
            beta = torch.ones(len(cond_info)) * self.temperature_dist_params[-1]
            beta_enc = torch.ones((len(cond_info), self.num_thermometer_dim))

        preferences = cond_info[:, :len(self.objectives)].float()
        focus_dir = cond_info[:, len(self.objectives):].float()
        encoding = torch.cat([beta_enc, cond_info], 1).float()

        return {
            'beta': beta,
            'encoding': encoding,
            'preferences': preferences,
            'focus_dir': focus_dir,
        }

=======
        cond_info = super().sample_conditional_information(n)

        if self.seeded_preference is not None:
            preferences = torch.tensor([self.seeded_preference] * n).float()
        elif self.experimental_dirichlet:
            a = np.random.dirichlet([1] * len(self.objectives), n)
            b = np.random.exponential(1, n)[:, None]
            preferences = Dirichlet(torch.tensor(a * b)).sample([1])[0].float()
        else:
            m = Dirichlet(torch.FloatTensor([1.] * len(self.objectives)))
            preferences = m.sample([n])

        cond_info['encoding'] = torch.cat([cond_info['encoding'], preferences], 1)
        cond_info['preferences'] = preferences
        return cond_info

    def encode_conditional_information(self, preferences: torch.TensorType) -> Dict[str, Tensor]:
        if self.temperature_sample_dist == 'constant':
            beta = torch.ones(len(preferences)) * self.temperature_dist_params
            beta_enc = torch.zeros((len(preferences), self.num_thermometer_dim))
        else:
            beta = torch.ones(len(preferences)) * self.temperature_dist_params[-1]
            beta_enc = torch.ones((len(preferences), self.num_thermometer_dim))

        assert len(beta.shape) == 1, f"beta should be of shape (Batch,), got: {beta.shape}"
        encoding = torch.cat([beta_enc, preferences], 1)
        return {'beta': beta, 'encoding': encoding.float(), 'preferences': preferences.float()}

>>>>>>> 838bbd62
    def cond_info_to_logreward(self, cond_info: Dict[str, Tensor], flat_reward: FlatRewards) -> RewardScalar:
        if isinstance(flat_reward, list):
            if isinstance(flat_reward[0], Tensor):
                flat_reward = torch.stack(flat_reward)
            else:
                flat_reward = torch.tensor(flat_reward)
<<<<<<< HEAD
        scalar_logreward = torch.log((flat_reward * cond_info['preferences']).sum(1) + 1e-8)

        if self.focus_type is not None:
            cosim = nn.functional.cosine_similarity(flat_reward, cond_info['focus_dir'], dim=1)
            scalar_logreward[cosim < self.focus_cosim] = self.illegal_action_logreward

=======
        scalar_logreward = (flat_reward * cond_info['preferences']).sum(1).clamp(min=1e-30).log()
        assert len(scalar_logreward.shape) == len(cond_info['beta'].shape), \
            f"dangerous shape mismatch: {scalar_logreward.shape} vs {cond_info['beta'].shape}"
>>>>>>> 838bbd62
        return RewardScalar(scalar_logreward * cond_info['beta'])

    def compute_flat_rewards(self, mols: List[RDMol]) -> Tuple[FlatRewards, Tensor]:
        graphs = [bengio2021flow.mol2graph(i) for i in mols]
        is_valid = torch.tensor([i is not None for i in graphs]).bool()
        if not is_valid.any():
            return FlatRewards(torch.zeros((0, len(self.objectives)))), is_valid

        else:
            flat_rewards = []
            if 'seh' in self.objectives:
                batch = gd.Batch.from_data_list([i for i in graphs if i is not None])
                batch.to(self.device)
                seh_preds = self.models['seh'](batch).reshape((-1,)).clip(1e-4, 100).data.cpu() / 8
                seh_preds[seh_preds.isnan()] = 0
                flat_rewards.append(seh_preds)

            def safe(f, x, default):
                try:
                    return f(x)
                except Exception:
                    return default

            if "qed" in self.objectives:
                qeds = torch.tensor([safe(QED.qed, i, 0) for i, v in zip(mols, is_valid) if v.item()])
                flat_rewards.append(qeds)

            if "sa" in self.objectives:
                sas = torch.tensor([safe(sascore.calculateScore, i, 10) for i, v in zip(mols, is_valid) if v.item()])
                sas = (10 - sas) / 9  # Turn into a [0-1] reward
                flat_rewards.append(sas)

            if "mw" in self.objectives:
                molwts = torch.tensor([safe(Descriptors.MolWt, i, 1000) for i, v in zip(mols, is_valid) if v.item()])
                molwts = ((300 - molwts) / 700 + 1).clip(0, 1)  # 1 until 300 then linear decay to 0 until 1000
                flat_rewards.append(molwts)

            flat_rewards = torch.stack(flat_rewards, dim=1)
            return FlatRewards(flat_rewards), is_valid


class SEHMOOFragTrainer(SEHFragTrainer):
    def default_hps(self) -> Dict[str, Any]:
        return {
            **super().default_hps(),
            'use_fixed_weight': False,
            'objectives': ['seh', 'qed', 'sa', 'mw'],
            'sampling_tau': 0.95,
            'valid_sample_cond_info': False,
<<<<<<< HEAD
            'n_valid': 15,
            'n_valid_repeats': 128,
=======
            'n_valid_prefs': 15,
            'n_valid_repeats_per_pref': 128,
>>>>>>> 838bbd62
            'preference_type': 'dirichlet',
            'focus_type': None,
            'focus_cosim': None,
        }

    def setup_algo(self):
        hps = self.hps
        if hps['algo'] == 'TB':
            self.algo = TrajectoryBalance(self.env, self.ctx, self.rng, hps, max_nodes=9)
        elif hps['algo'] == 'SQL':
            self.algo = SoftQLearning(self.env, self.ctx, self.rng, hps, max_nodes=9)
        elif hps['algo'] == 'A2C':
            self.algo = A2C(self.env, self.ctx, self.rng, hps, max_nodes=9)
        elif hps['algo'] == 'MOREINFORCE':
            self.algo = MultiObjectiveReinforce(self.env, self.ctx, self.rng, hps, max_nodes=9)
        elif hps['algo'] == 'MOQL':
            self.algo = EnvelopeQLearning(self.env, self.ctx, self.rng, hps, max_nodes=9)

    def setup_task(self):
        self.task = SEHMOOTask(objectives=self.hps['objectives'], dataset=self.training_data,
                               temperature_sample_dist=self.hps['temperature_sample_dist'],
                               temperature_parameters=self.hps['temperature_dist_params'],
<<<<<<< HEAD
                               num_thermometer_dim=self.hps['num_thermometer_dim'],
                               preference_type=self.hps['preference_type'], focus_type=self.hps['focus_type'],
                               focus_cosim=self.hps['focus_cosim'],
                               illegal_action_logreward=self.hps['illegal_action_logreward'], rng=self.rng,
                               wrap_model=self._wrap_model_mp)
=======
                               num_thermometer_dim=self.hps['num_thermometer_dim'], wrap_model=self._wrap_model_mp)
>>>>>>> 838bbd62

    def setup_model(self):
        if self.hps['algo'] == 'MOQL':
            model = GraphTransformerFragEnvelopeQL(self.ctx, num_emb=self.hps['num_emb'],
                                                   num_layers=self.hps['num_layers'],
                                                   num_objectives=len(self.hps['objectives']))
        else:
            model = GraphTransformerGFN(self.ctx, num_emb=self.hps['num_emb'], num_layers=self.hps['num_layers'])

        if self.hps['algo'] in ['A2C', 'MOQL']:
            model.do_mask = False
        self.model = model

    def setup_env_context(self):
<<<<<<< HEAD
        n_cond = self.hps['num_thermometer_dim'] + 2 * len(self.hps['objectives'])  # 1 for prefs and 1 for focus region
        self.ctx = FragMolBuildingEnvContext(max_frags=9, num_cond_dim=n_cond)

    def setup(self):
        super().setup()
        self.sampling_hooks.append(MultiObjectiveStatsHook(256, self.hps['log_dir'], compute_reach=True))

        # instantiate preference and focus conditioning vectors for validation

        n_obj = len(self.hps['objectives'])
        n_valid = self.hps['n_valid']

        # making sure hyperparameters for preferences and focus regions are consistent
        if not (self.hps['focus_type'] is None or self.hps['focus_type'] == "centered" or
                (type(self.hps['focus_type']) is list and len(self.hps['focus_type']) == 1)):
            assert self.hps['preference_type'] is None, \
                    f"Cannot use preferences with multiple focus regions, here focus_type={self.hps['focus_type']} " \
                    f"and preference_type={self.hps['preference_type']}"

        if type(self.hps['focus_type']) is list and len(self.hps['focus_type']) > 1:
            n_valid = len(self.hps['focus_type'])

        # preference vectors
        if self.hps['preference_type'] is None:
            valid_preferences = np.ones((n_valid, n_obj))
        elif self.hps['preference_type'] == 'dirichlet':
            valid_preferences = metrics.partition_hypersphere(d=n_obj, k=n_valid, normalisation='l1')
        elif self.hps['preference_type'] == 'seeded_single':
            seeded_prefs = np.random.default_rng(142857 + int(self.hps['seed'])).dirichlet([1] * n_obj, n_valid)
            valid_preferences = seeded_prefs[0].reshape((1, n_obj))
            self.task.seeded_preference = valid_preferences[0]
        elif self.hps['preference_type'] == 'seeded_many':
            valid_preferences = np.random.default_rng(142857 + int(self.hps['seed'])).dirichlet([1] * n_obj, n_valid)
        else:
            raise NotImplementedError(f"Unknown preference type {self.hps['preference_type']}")

        # focus regions
        if self.hps['focus_type'] is None:
            valid_focus_dirs = np.zeros((n_valid, n_obj))
            self.task.fixed_focus_dirs = valid_focus_dirs
        elif self.hps['focus_type'] == 'centered':
            valid_focus_dirs = np.ones((n_valid, n_obj))
            self.task.fixed_focus_dirs = valid_focus_dirs
        elif self.hps['focus_type'] == 'partitioned':
            valid_focus_dirs = metrics.partition_hypersphere(d=n_obj, k=n_valid, normalisation='l2')
            self.task.fixed_focus_dirs = valid_focus_dirs
        elif self.hps['focus_type'] == 'dirichlet':
            valid_focus_dirs = metrics.partition_hypersphere(d=n_obj, k=n_valid, normalisation='l2')
            self.task.fixed_focus_dirs = None
        elif type(self.hps['focus_type']) is list:
            if len(self.hps['focus_type']) == 1:
                valid_focus_dirs = np.array([self.hps['focus_type'][0]] * n_valid)
                self.task.fixed_focus_dirs = valid_focus_dirs
            else:
                valid_focus_dirs = np.array(self.hps['focus_type'])
                self.task.fixed_focus_dirs = valid_focus_dirs
        else:
            raise NotImplementedError(
                f"focus_type should be None, a list of fixed_focus_dirs, or a string describing one of the supported "
                f"focus_type, but here: {self.hps['focus_type']}")

        self.hps['fixed_focus_dirs'] = np.unique(self.task.fixed_focus_dirs,
                                                 axis=0).tolist() if self.task.fixed_focus_dirs is not None else None
        json.dump(self.hps, open(pathlib.Path(self.hps['log_dir']) / 'hps.json', 'w'))
        assert valid_focus_dirs.shape == (
            n_valid, n_obj), f"Invalid shape for valid_preferences, {valid_focus_dirs.shape} != ({n_valid}, {n_obj})"

        # combine preferences and focus directions (fixed focus cosim)
        valid_cond_vector = np.concatenate([valid_preferences, valid_focus_dirs], axis=1)

        self._top_k_hook = TopKHook(10, self.hps['n_valid_repeats'], len(valid_cond_vector))
        self.test_data = RepeatedCondInfoDataset(valid_cond_vector, repeat=self.hps['n_valid_repeats'])
=======
        self.ctx = FragMolBuildingEnvContext(max_frags=9,
                                             num_cond_dim=self.hps['num_thermometer_dim'] + len(self.hps['objectives']))

    def setup(self):
        super().setup()
        self.task = SEHMOOTask(objectives=self.hps['objectives'], dataset=self.training_data,
                               temperature_sample_dist=self.hps['temperature_sample_dist'],
                               temperature_parameters=self.hps['temperature_dist_params'],
                               num_thermometer_dim=self.hps['num_thermometer_dim'], wrap_model=self._wrap_model_mp)
        self.sampling_hooks.append(MultiObjectiveStatsHook(256, self.hps['log_dir']))

        n_obj = len(self.hps['objectives'])
        if self.hps['preference_type'] == 'dirichlet':
            valid_preferences = metrics.generate_simplex(n_obj, n_per_dim=math.ceil(self.hps['n_valid_prefs'] / n_obj))
        elif self.hps['preference_type'] == 'seeded_single':
            seeded_prefs = np.random.default_rng(142857 + int(self.hps['seed'])).dirichlet([1] * n_obj,
                                                                                           self.hps['n_valid_prefs'])
            valid_preferences = seeded_prefs[0].reshape((1, n_obj))
            self.task.seeded_preference = valid_preferences[0]
        elif self.hps['preference_type'] == 'seeded_many':
            valid_preferences = np.random.default_rng(142857 + int(self.hps['seed'])).dirichlet(
                [1] * n_obj, self.hps['n_valid_prefs'])

        self._top_k_hook = TopKHook(10, self.hps['n_valid_repeats_per_pref'], len(valid_preferences))
        self.test_data = RepeatedPreferenceDataset(valid_preferences, self.hps['n_valid_repeats_per_pref'])
>>>>>>> 838bbd62
        self.valid_sampling_hooks.append(self._top_k_hook)

        self.algo.task = self.task

        git_hash = git.Repo(__file__, search_parent_directories=True).head.object.hexsha[:7]
        self.hps['gflownet_git_hash'] = git_hash

        os.makedirs(self.hps['log_dir'], exist_ok=True)
        torch.save({
            'hps': self.hps,
        }, open(pathlib.Path(self.hps['log_dir']) / 'hps.pt', 'wb'))
        fmt_hps = '\n'.join([f"{k}:\t({type(v).__name__})\t{v}".expandtabs(40) for k, v in self.hps.items()])
        print(f"\n\nHyperparameters:\n{'-'*50}\n{fmt_hps}\n{'-'*50}\n\n")
        json.dump(self.hps, open(pathlib.Path(self.hps['log_dir']) / 'hps.json', 'w'))

    def build_callbacks(self):
        # We use this class-based setup to be compatible with the DeterminedAI API, but no direct
        # dependency is required.
        parent = self

        class TopKMetricCB:
            def on_validation_end(self, metrics: Dict[str, Any]):
                top_k = parent._top_k_hook.finalize()
                for i in range(len(top_k)):
                    metrics[f'topk_rewards_{i}'] = top_k[i]
                print('validation end', metrics)

        return {'topk': TopKMetricCB()}


class RepeatedCondInfoDataset:
    def __init__(self, cond_info_vectors, repeat):
        self.cond_info_vectors = cond_info_vectors
        self.repeat = repeat

    def __len__(self):
        return len(self.cond_info_vectors) * self.repeat

    def __getitem__(self, idx):
        assert 0 <= idx < len(self)
        return torch.tensor(self.cond_info_vectors[int(idx // self.repeat)])


def main():
    """Example of how this model can be run outside of Determined"""
    hps = {
<<<<<<< HEAD
        'objectives': ['seh', 'qed'],
        'focus_type': "centered",
        'focus_cosim': 0.99,
        'log_dir': '/mnt/ps/home/CORP/julien.roy/logs/seh_frag_moo/debug_run/',
        'num_training_steps': 20_000,
        'validate_every': 1,
        'sampling_tau': 0.95,
        'num_layers': 4,
        'num_data_loader_workers': 8,
        'temperature_sample_dist': 'constant',
        'temperature_dist_params': 60.,
        'global_batch_size': 64,
        'algo': 'TB',
        'seed': 0,
        'preference_type': "dirichlet",
        'n_valid': 15,
        'n_valid_repeats': 8,
    }
    if os.path.exists(hps['log_dir']):
        shutil.rmtree(hps['log_dir'])
=======
        'log_dir': "./logs/debug_run",
        'overwrite_existing_exp': True,
        'seed': 0,
        'global_batch_size': 64,
        'num_training_steps': 20_000,
        'validate_every': 1,
        'num_layers': 4,
        'algo': 'TB',
        'objectives': ['seh', 'qed'],
        'learning_rate': 1e-4,
        'Z_learning_rate': 1e-3,
        'lr_decay': 20000,
        'Z_lr_decay': 50000,
        'sampling_tau': 0.95,
        'random_action_prob': 0.1,
        'num_data_loader_workers': 8,
        'temperature_sample_dist': 'constant',
        'temperature_dist_params': 60.,
        'num_thermometer_dim': 32,
        'preference_type': 'dirichlet',
        'n_valid_prefs': 15,
        'n_valid_repeats_per_pref': 128,
    }
    if os.path.exists(hps['log_dir']):
        if hps['overwrite_existing_exp']:
            shutil.rmtree(hps['log_dir'])
        else:
            raise ValueError(f"Log dir {hps['log_dir']} already exists. Set overwrite_existing_exp=True to delete it.")
    os.makedirs(hps['log_dir'])

>>>>>>> 838bbd62
    trial = SEHMOOFragTrainer(hps, torch.device('cuda') if torch.cuda.is_available() else torch.device('cpu'))
    trial.verbose = True
    trial.run()


if __name__ == '__main__':
    try:
        main()
    except Warning as e:
        print(e)
        exit(1)<|MERGE_RESOLUTION|>--- conflicted
+++ resolved
@@ -1,8 +1,4 @@
 import json
-<<<<<<< HEAD
-=======
-import math
->>>>>>> 838bbd62
 import os
 import pathlib
 import shutil
@@ -49,15 +45,10 @@
     The proxy is pretrained, and obtained from the original GFlowNet paper, see `gflownet.models.bengio2021flow`.
     """
     def __init__(self, objectives: List[str], dataset: Dataset, temperature_sample_dist: str,
-<<<<<<< HEAD
                  temperature_parameters: Tuple[float, float], num_thermometer_dim: int, preference_type: str = None,
                  focus_type: Union[list, str] = None, focus_cosim: float = 0.,
                  fixed_focus_dirs: torch.TensorType = None, illegal_action_logreward: float = None,
                  rng: np.random.Generator = None, wrap_model: Callable[[nn.Module], nn.Module] = None):
-=======
-                 temperature_parameters: Tuple[float, float], num_thermometer_dim: int, rng: np.random.Generator = None,
-                 wrap_model: Callable[[nn.Module], nn.Module] = None):
->>>>>>> 838bbd62
         self._wrap_model = wrap_model
         self.rng = rng
         self.models = self._load_task_models()
@@ -66,7 +57,6 @@
         self.temperature_sample_dist = temperature_sample_dist
         self.temperature_dist_params = temperature_parameters
         self.num_thermometer_dim = num_thermometer_dim
-<<<<<<< HEAD
         self.preference_type = preference_type
         self.seeded_preference = None
         self.experimental_dirichlet = False
@@ -74,10 +64,6 @@
         self.focus_cosim = focus_cosim
         self.fixed_focus_dirs = fixed_focus_dirs
         self.illegal_action_logreward = illegal_action_logreward
-=======
-        self.seeded_preference = None
-        self.experimental_dirichlet = False
->>>>>>> 838bbd62
         assert set(objectives) <= {'seh', 'qed', 'sa', 'mw'} and len(objectives) == len(set(objectives))
 
     def flat_reward_transform(self, y: Union[float, Tensor]) -> FlatRewards:
@@ -92,27 +78,7 @@
         return {'seh': model}
 
     def sample_conditional_information(self, n: int) -> Dict[str, Tensor]:
-<<<<<<< HEAD
-        beta = None
-        if self.temperature_sample_dist == 'constant':
-            assert type(self.temperature_dist_params) in [float, int]
-            beta = np.array(self.temperature_dist_params, dtype=np.float32).repeat(n)
-            beta_enc = torch.zeros((n, self.num_thermometer_dim))
-        else:
-            if self.temperature_sample_dist == 'gamma':
-                loc, scale = self.temperature_dist_params
-                beta = self.rng.gamma(loc, scale, n).astype(np.float32)
-                upper_bound = stats.gamma.ppf(0.95, loc, scale=scale)
-            elif self.temperature_sample_dist == 'uniform':
-                beta = self.rng.uniform(*self.temperature_dist_params, n).astype(np.float32)
-                upper_bound = self.temperature_dist_params[1]
-            elif self.temperature_sample_dist == 'loguniform':
-                beta = np.exp(self.rng.uniform(*np.log(self.temperature_dist_params), n).astype(np.float32))
-                upper_bound = self.temperature_dist_params[1]
-            elif self.temperature_sample_dist == 'beta':
-                beta = self.rng.beta(*self.temperature_dist_params, n).astype(np.float32)
-                upper_bound = 1
-            beta_enc = thermometer(torch.tensor(beta), self.num_thermometer_dim, 0, upper_bound)
+        cond_info = super().sample_conditional_information(n)
 
         if self.preference_type is None:
             preferences = torch.ones((n, len(self.objectives)))
@@ -136,8 +102,10 @@
         else:
             raise NotImplementedError(f"Unsupported focus_type={type(self.focus_type)}")
 
-        encoding = torch.cat([beta_enc, preferences, focus_dir], 1)
-        return {'beta': torch.tensor(beta), 'encoding': encoding, 'preferences': preferences, 'focus_dir': focus_dir}
+        cond_info['encoding'] = torch.cat([cond_info['encoding'], preferences, focus_dir], 1)
+        cond_info['preferences'] = preferences
+        cond_info['focus_dir'] = focus_dir
+        return cond_info
 
     def encode_conditional_information(self, cond_info: torch.TensorType) -> Dict[str, Tensor]:
         if self.temperature_sample_dist == 'constant':
@@ -146,6 +114,7 @@
         else:
             beta = torch.ones(len(cond_info)) * self.temperature_dist_params[-1]
             beta_enc = torch.ones((len(cond_info), self.num_thermometer_dim))
+        assert len(beta.shape) == 1, f"beta should be of shape (Batch,), got: {beta.shape}"
 
         preferences = cond_info[:, :len(self.objectives)].float()
         focus_dir = cond_info[:, len(self.objectives):].float()
@@ -158,54 +127,20 @@
             'focus_dir': focus_dir,
         }
 
-=======
-        cond_info = super().sample_conditional_information(n)
-
-        if self.seeded_preference is not None:
-            preferences = torch.tensor([self.seeded_preference] * n).float()
-        elif self.experimental_dirichlet:
-            a = np.random.dirichlet([1] * len(self.objectives), n)
-            b = np.random.exponential(1, n)[:, None]
-            preferences = Dirichlet(torch.tensor(a * b)).sample([1])[0].float()
-        else:
-            m = Dirichlet(torch.FloatTensor([1.] * len(self.objectives)))
-            preferences = m.sample([n])
-
-        cond_info['encoding'] = torch.cat([cond_info['encoding'], preferences], 1)
-        cond_info['preferences'] = preferences
-        return cond_info
-
-    def encode_conditional_information(self, preferences: torch.TensorType) -> Dict[str, Tensor]:
-        if self.temperature_sample_dist == 'constant':
-            beta = torch.ones(len(preferences)) * self.temperature_dist_params
-            beta_enc = torch.zeros((len(preferences), self.num_thermometer_dim))
-        else:
-            beta = torch.ones(len(preferences)) * self.temperature_dist_params[-1]
-            beta_enc = torch.ones((len(preferences), self.num_thermometer_dim))
-
-        assert len(beta.shape) == 1, f"beta should be of shape (Batch,), got: {beta.shape}"
-        encoding = torch.cat([beta_enc, preferences], 1)
-        return {'beta': beta, 'encoding': encoding.float(), 'preferences': preferences.float()}
-
->>>>>>> 838bbd62
     def cond_info_to_logreward(self, cond_info: Dict[str, Tensor], flat_reward: FlatRewards) -> RewardScalar:
         if isinstance(flat_reward, list):
             if isinstance(flat_reward[0], Tensor):
                 flat_reward = torch.stack(flat_reward)
             else:
                 flat_reward = torch.tensor(flat_reward)
-<<<<<<< HEAD
-        scalar_logreward = torch.log((flat_reward * cond_info['preferences']).sum(1) + 1e-8)
+        scalar_logreward = (flat_reward * cond_info['preferences']).sum(1).clamp(min=1e-30).log()
+        assert len(scalar_logreward.shape) == len(cond_info['beta'].shape), \
+            f"dangerous shape mismatch: {scalar_logreward.shape} vs {cond_info['beta'].shape}"
 
         if self.focus_type is not None:
             cosim = nn.functional.cosine_similarity(flat_reward, cond_info['focus_dir'], dim=1)
             scalar_logreward[cosim < self.focus_cosim] = self.illegal_action_logreward
 
-=======
-        scalar_logreward = (flat_reward * cond_info['preferences']).sum(1).clamp(min=1e-30).log()
-        assert len(scalar_logreward.shape) == len(cond_info['beta'].shape), \
-            f"dangerous shape mismatch: {scalar_logreward.shape} vs {cond_info['beta'].shape}"
->>>>>>> 838bbd62
         return RewardScalar(scalar_logreward * cond_info['beta'])
 
     def compute_flat_rewards(self, mols: List[RDMol]) -> Tuple[FlatRewards, Tensor]:
@@ -255,13 +190,8 @@
             'objectives': ['seh', 'qed', 'sa', 'mw'],
             'sampling_tau': 0.95,
             'valid_sample_cond_info': False,
-<<<<<<< HEAD
             'n_valid': 15,
             'n_valid_repeats': 128,
-=======
-            'n_valid_prefs': 15,
-            'n_valid_repeats_per_pref': 128,
->>>>>>> 838bbd62
             'preference_type': 'dirichlet',
             'focus_type': None,
             'focus_cosim': None,
@@ -284,15 +214,11 @@
         self.task = SEHMOOTask(objectives=self.hps['objectives'], dataset=self.training_data,
                                temperature_sample_dist=self.hps['temperature_sample_dist'],
                                temperature_parameters=self.hps['temperature_dist_params'],
-<<<<<<< HEAD
                                num_thermometer_dim=self.hps['num_thermometer_dim'],
                                preference_type=self.hps['preference_type'], focus_type=self.hps['focus_type'],
                                focus_cosim=self.hps['focus_cosim'],
                                illegal_action_logreward=self.hps['illegal_action_logreward'], rng=self.rng,
                                wrap_model=self._wrap_model_mp)
-=======
-                               num_thermometer_dim=self.hps['num_thermometer_dim'], wrap_model=self._wrap_model_mp)
->>>>>>> 838bbd62
 
     def setup_model(self):
         if self.hps['algo'] == 'MOQL':
@@ -307,10 +233,9 @@
         self.model = model
 
     def setup_env_context(self):
-<<<<<<< HEAD
         n_cond = self.hps['num_thermometer_dim'] + 2 * len(self.hps['objectives'])  # 1 for prefs and 1 for focus region
         self.ctx = FragMolBuildingEnvContext(max_frags=9, num_cond_dim=n_cond)
-
+    
     def setup(self):
         super().setup()
         self.sampling_hooks.append(MultiObjectiveStatsHook(256, self.hps['log_dir'], compute_reach=True))
@@ -380,33 +305,6 @@
 
         self._top_k_hook = TopKHook(10, self.hps['n_valid_repeats'], len(valid_cond_vector))
         self.test_data = RepeatedCondInfoDataset(valid_cond_vector, repeat=self.hps['n_valid_repeats'])
-=======
-        self.ctx = FragMolBuildingEnvContext(max_frags=9,
-                                             num_cond_dim=self.hps['num_thermometer_dim'] + len(self.hps['objectives']))
-
-    def setup(self):
-        super().setup()
-        self.task = SEHMOOTask(objectives=self.hps['objectives'], dataset=self.training_data,
-                               temperature_sample_dist=self.hps['temperature_sample_dist'],
-                               temperature_parameters=self.hps['temperature_dist_params'],
-                               num_thermometer_dim=self.hps['num_thermometer_dim'], wrap_model=self._wrap_model_mp)
-        self.sampling_hooks.append(MultiObjectiveStatsHook(256, self.hps['log_dir']))
-
-        n_obj = len(self.hps['objectives'])
-        if self.hps['preference_type'] == 'dirichlet':
-            valid_preferences = metrics.generate_simplex(n_obj, n_per_dim=math.ceil(self.hps['n_valid_prefs'] / n_obj))
-        elif self.hps['preference_type'] == 'seeded_single':
-            seeded_prefs = np.random.default_rng(142857 + int(self.hps['seed'])).dirichlet([1] * n_obj,
-                                                                                           self.hps['n_valid_prefs'])
-            valid_preferences = seeded_prefs[0].reshape((1, n_obj))
-            self.task.seeded_preference = valid_preferences[0]
-        elif self.hps['preference_type'] == 'seeded_many':
-            valid_preferences = np.random.default_rng(142857 + int(self.hps['seed'])).dirichlet(
-                [1] * n_obj, self.hps['n_valid_prefs'])
-
-        self._top_k_hook = TopKHook(10, self.hps['n_valid_repeats_per_pref'], len(valid_preferences))
-        self.test_data = RepeatedPreferenceDataset(valid_preferences, self.hps['n_valid_repeats_per_pref'])
->>>>>>> 838bbd62
         self.valid_sampling_hooks.append(self._top_k_hook)
 
         self.algo.task = self.task
@@ -453,28 +351,6 @@
 def main():
     """Example of how this model can be run outside of Determined"""
     hps = {
-<<<<<<< HEAD
-        'objectives': ['seh', 'qed'],
-        'focus_type': "centered",
-        'focus_cosim': 0.99,
-        'log_dir': '/mnt/ps/home/CORP/julien.roy/logs/seh_frag_moo/debug_run/',
-        'num_training_steps': 20_000,
-        'validate_every': 1,
-        'sampling_tau': 0.95,
-        'num_layers': 4,
-        'num_data_loader_workers': 8,
-        'temperature_sample_dist': 'constant',
-        'temperature_dist_params': 60.,
-        'global_batch_size': 64,
-        'algo': 'TB',
-        'seed': 0,
-        'preference_type': "dirichlet",
-        'n_valid': 15,
-        'n_valid_repeats': 8,
-    }
-    if os.path.exists(hps['log_dir']):
-        shutil.rmtree(hps['log_dir'])
-=======
         'log_dir': "./logs/debug_run",
         'overwrite_existing_exp': True,
         'seed': 0,
@@ -495,8 +371,10 @@
         'temperature_dist_params': 60.,
         'num_thermometer_dim': 32,
         'preference_type': 'dirichlet',
-        'n_valid_prefs': 15,
-        'n_valid_repeats_per_pref': 128,
+        'focus_type': "centered",
+        'focus_cosim': 0.99,
+        'n_valid': 15,
+        'n_valid_repeats': 8,
     }
     if os.path.exists(hps['log_dir']):
         if hps['overwrite_existing_exp']:
@@ -505,7 +383,6 @@
             raise ValueError(f"Log dir {hps['log_dir']} already exists. Set overwrite_existing_exp=True to delete it.")
     os.makedirs(hps['log_dir'])
 
->>>>>>> 838bbd62
     trial = SEHMOOFragTrainer(hps, torch.device('cuda') if torch.cuda.is_available() else torch.device('cpu'))
     trial.verbose = True
     trial.run()
