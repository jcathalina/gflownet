import ast
import json
import os
import pathlib
import shutil
from typing import Any, Callable, Dict, List, Tuple, Union

import git
import numpy as np
from rdkit.Chem import Descriptors
from rdkit.Chem import QED
from rdkit.Chem.rdchem import Mol as RDMol
import scipy.stats as stats
import torch
from torch import Tensor
from torch.distributions.dirichlet import Dirichlet
import torch.nn as nn
from torch.utils.data import Dataset
import torch_geometric.data as gd

from gflownet.algo.advantage_actor_critic import A2C
from gflownet.algo.envelope_q_learning import EnvelopeQLearning
from gflownet.algo.envelope_q_learning import GraphTransformerFragEnvelopeQL
from gflownet.algo.multiobjective_reinforce import MultiObjectiveReinforce
from gflownet.algo.soft_q_learning import SoftQLearning
from gflownet.algo.trajectory_balance import TrajectoryBalance
from gflownet.envs.frag_mol_env import FragMolBuildingEnvContext
from gflownet.models import bengio2021flow
from gflownet.models.graph_transformer import GraphTransformerGFN
from gflownet.tasks.seh_frag import SEHFragTrainer
from gflownet.train import FlatRewards
from gflownet.train import GFNTask
from gflownet.train import RewardScalar
from gflownet.utils import metrics
from gflownet.utils import sascore
from gflownet.utils.multiobjective_hooks import MultiObjectiveStatsHook
from gflownet.utils.multiobjective_hooks import TopKHook
from gflownet.utils.transforms import thermometer


class SEHMOOTask(GFNTask):
    """Sets up a multiobjective task where the rewards are (functions of):
    - the the binding energy of a molecule to Soluble Epoxide Hydrolases.
    - its QED
    - its synthetic accessibility
    - its molecular weight

    The proxy is pretrained, and obtained from the original GFlowNet paper, see `gflownet.models.bengio2021flow`.
    """
    def __init__(self, objectives: List[str], dataset: Dataset, temperature_sample_dist: str,
                 temperature_parameters: Tuple[float], num_thermometer_dim: int,
                 wrap_model: Callable[[nn.Module], nn.Module] = None):
        self._wrap_model = wrap_model
        self.models = self._load_task_models()
        self.objectives = objectives
        self.dataset = dataset
        self.temperature_sample_dist = temperature_sample_dist
        self.temperature_dist_params = temperature_parameters
        self.num_thermometer_dim = num_thermometer_dim
        self.seeded_preference = None
        self.experimental_dirichlet = False
        assert set(objectives) <= {'seh', 'qed', 'sa', 'mw'} and len(objectives) == len(set(objectives))

    def flat_reward_transform(self, y: Union[float, Tensor]) -> FlatRewards:
        return FlatRewards(torch.as_tensor(y))

    def inverse_flat_reward_transform(self, rp):
        return rp

    def _load_task_models(self):
        model = bengio2021flow.load_original_model()
        model, self.device = self._wrap_model(model)
        return {'seh': model}

    def sample_conditional_information(self, n):
        beta = None
        if self.temperature_sample_dist == 'constant':
            assert type(self.temperature_dist_params) in [float, int]
            beta = torch.tensor(self.temperature_dist_params).repeat(n)
            beta_enc = thermometer(beta, self.num_thermometer_dim, 0, max(self.temperature_dist_params, 1e-5)) * 0.
        else:
            if self.temperature_sample_dist == 'gamma':
                loc, scale = self.temperature_dist_params
                beta = self.rng.gamma(loc, scale, n).astype(np.float32)
                upper_bound = stats.gamma.ppf(0.95, loc, scale=scale)
            elif self.temperature_sample_dist == 'uniform':
                beta = self.rng.uniform(*self.temperature_dist_params, n).astype(np.float32)
                upper_bound = self.temperature_dist_params[1]
            elif self.temperature_sample_dist == 'loguniform':
                beta = np.exp(self.rng.uniform(*np.log(self.temperature_dist_params), n).astype(np.float32))
                upper_bound = self.temperature_dist_params[1]
            elif self.temperature_sample_dist == 'beta':
                beta = self.rng.beta(*self.temperature_dist_params, n).astype(np.float32)
                upper_bound = 1
            beta_enc = thermometer(torch.tensor(beta), self.num_thermometer_dim, 0, upper_bound)

        if self.seeded_preference is not None:
            preferences = torch.tensor([self.seeded_preference] * n).float()
        elif self.experimental_dirichlet:
            a = np.random.dirichlet([1] * len(self.objectives), n)
            b = np.random.exponential(1, n)[:, None]
            preferences = Dirichlet(torch.tensor(a * b)).sample([1])[0].float()
        else:
            m = Dirichlet(torch.FloatTensor([1.] * len(self.objectives)))
            preferences = m.sample([n])

        encoding = torch.cat([beta_enc, preferences], 1)
        return {'beta': torch.tensor(beta), 'encoding': encoding, 'preferences': preferences}

    def encode_conditional_information(self, info):
        # This assumes we're using a constant (max) beta and that info is the preferences
        encoding = torch.cat([torch.ones((len(info), self.num_thermometer_dim)), info], 1)
        if self.temperature_sample_dist == 'constant':
            beta = torch.ones(len(info)) * self.temperature_dist_params
        else:
            beta = torch.ones(len(info)) * self.temperature_dist_params[-1]
        return {'beta': beta, 'encoding': encoding.float(), 'preferences': info.float()}

    def cond_info_to_logreward(self, cond_info: Dict[str, Tensor], flat_reward: FlatRewards) -> RewardScalar:
        if isinstance(flat_reward, list):
            if isinstance(flat_reward[0], Tensor):
                flat_reward = torch.stack(flat_reward)
            else:
                flat_reward = torch.tensor(flat_reward)
<<<<<<< HEAD
        scalar_logreward = torch.log((flat_reward * cond_info['preferences']).sum(1) + 1e-8)
        return scalar_logreward * cond_info['beta']
=======
        scalar_reward = (flat_reward * cond_info['preferences']).sum(1).log()
        return RewardScalar(scalar_reward * cond_info['beta'])
>>>>>>> cb1b0996

    def compute_flat_rewards(self, mols: List[RDMol]) -> Tuple[FlatRewards, Tensor]:
        graphs = [bengio2021flow.mol2graph(i) for i in mols]
        is_valid = torch.tensor([i is not None for i in graphs]).bool()
        if not is_valid.any():
            return FlatRewards(torch.zeros((0, len(self.objectives)))), is_valid

        else:
            flat_rewards = []
            if 'seh' in self.objectives:
                batch = gd.Batch.from_data_list([i for i in graphs if i is not None])
                batch.to(self.device)
                seh_preds = self.models['seh'](batch).reshape((-1,)).clip(1e-4, 100).data.cpu() / 8
                seh_preds[seh_preds.isnan()] = 0
                flat_rewards.append(seh_preds)

            def safe(f, x, default):
                try:
                    return f(x)
                except Exception:
                    return default

            if "qed" in self.objectives:
                qeds = torch.tensor([safe(QED.qed, i, 0) for i, v in zip(mols, is_valid) if v.item()])
                flat_rewards.append(qeds)

            if "sa" in self.objectives:
                sas = torch.tensor([safe(sascore.calculateScore, i, 10) for i, v in zip(mols, is_valid) if v.item()])
                sas = (10 - sas) / 9  # Turn into a [0-1] reward
                flat_rewards.append(sas)

            if "mw" in self.objectives:
                molwts = torch.tensor([safe(Descriptors.MolWt, i, 1000) for i, v in zip(mols, is_valid) if v.item()])
                molwts = ((300 - molwts) / 700 + 1).clip(0, 1)  # 1 until 300 then linear decay to 0 until 1000
                flat_rewards.append(molwts)

            flat_rewards = torch.stack(flat_rewards, dim=1)
            return FlatRewards(flat_rewards), is_valid


class SEHMOOFragTrainer(SEHFragTrainer):
    def default_hps(self) -> Dict[str, Any]:
        return {
            **super().default_hps(),
            'use_fixed_weight': False,
            'objectives': ['seh', 'qed', 'sa', 'mw'],
            'sampling_tau': 0.95,
            'valid_sample_cond_info': False,
            'preference_type': 'dirichlet',
        }

    def setup_algo(self):
        hps = self.hps
        if hps['algo'] == 'TB':
            self.algo = TrajectoryBalance(self.env, self.ctx, self.rng, hps, max_nodes=9)
        elif hps['algo'] == 'SQL':
            self.algo = SoftQLearning(self.env, self.ctx, self.rng, hps, max_nodes=9)
        elif hps['algo'] == 'A2C':
            self.algo = A2C(self.env, self.ctx, self.rng, hps, max_nodes=9)
        elif hps['algo'] == 'MOREINFORCE':
            self.algo = MultiObjectiveReinforce(self.env, self.ctx, self.rng, hps, max_nodes=9)
        elif hps['algo'] == 'MOQL':
            self.algo = EnvelopeQLearning(self.env, self.ctx, self.rng, hps, max_nodes=9)

    def setup_task(self):
        self.task = SEHMOOTask(objectives=self.hps['objectives'], dataset=self.training_data,
                               temperature_sample_dist=self.hps['temperature_sample_dist'],
                               temperature_parameters=ast.literal_eval(self.hps['temperature_dist_params']),
                               num_thermometer_dim=self.hps['num_thermometer_dim'], wrap_model=self._wrap_model_mp)

    def setup_model(self):
        if self.hps['algo'] == 'MOQL':
            model = GraphTransformerFragEnvelopeQL(self.ctx, num_emb=self.hps['num_emb'],
                                                   num_layers=self.hps['num_layers'],
                                                   num_objectives=len(self.hps['objectives']))
        else:
            model = GraphTransformerGFN(self.ctx, num_emb=self.hps['num_emb'], num_layers=self.hps['num_layers'])

        if self.hps['algo'] in ['A2C', 'MOQL']:
            model.do_mask = False
        self.model = model

    def setup_env_context(self):
        self.ctx = FragMolBuildingEnvContext(max_frags=9,
                                             num_cond_dim=self.hps['num_thermometer_dim'] + len(self.hps['objectives']))

    def setup(self):
        super().setup()
        self.task = SEHMOOTask(objectives=self.hps['objectives'], dataset=self.training_data,
                               temperature_sample_dist=self.hps['temperature_sample_dist'],
                               temperature_parameters=ast.literal_eval(self.hps['temperature_dist_params']),
                               num_thermometer_dim=self.hps['num_thermometer_dim'], wrap_model=self._wrap_model_mp)

        self.sampling_hooks.append(MultiObjectiveStatsHook(256, self.hps['log_dir']))

        n_obj = len(self.hps['objectives'])
        if self.hps['preference_type'] == 'dirichlet':
            valid_preferences = metrics.generate_simplex(n_obj, 5)
        elif self.hps['preference_type'] == 'seeded_single':
            seeded_prefs = np.random.default_rng(142857 + int(self.hps['seed'])).dirichlet([1] * n_obj, 10)
            valid_preferences = seeded_prefs[int(self.hps['single_pref_target_idx'])].reshape((1, n_obj))
            self.task.seeded_preference = valid_preferences[0]
        elif self.hps['preference_type'] == 'seeded_many':
            valid_preferences = np.random.default_rng(142857 + int(self.hps['seed'])).dirichlet([1] * n_obj, 10)

        self._top_k_hook = TopKHook(10, 128, len(valid_preferences))
        self.test_data = RepeatedPreferenceDataset(valid_preferences, 128)
        self.valid_sampling_hooks.append(self._top_k_hook)

        self.algo.task = self.task

        git_hash = git.Repo(__file__, search_parent_directories=True).head.object.hexsha[:7]
        self.hps['gflownet_git_hash'] = git_hash

        os.makedirs(self.hps['log_dir'], exist_ok=True)
        fmt_hps = '\n'.join([f"{f'{k}':40}:\t{f'({type(v).__name__})':10}\t{v}" for k, v in self.hps.items()])
        print(f"\n\nHyperparameters:\n{'-'*50}\n{fmt_hps}\n{'-'*50}\n\n")
        json.dump(self.hps, open(pathlib.Path(self.hps['log_dir']) / 'hps.json', 'w'))

    def build_callbacks(self):
        # We use this class-based setup to be compatible with the DeterminedAI API, but no direct
        # dependency is required.
        parent = self

        class TopKMetricCB:
            def on_validation_end(self, metrics: Dict[str, Any]):
                top_k = parent._top_k_hook.finalize()
                for i in range(len(top_k)):
                    metrics[f'topk_rewards_{i}'] = top_k[i]
                print('validation end', metrics)

        return {'topk': TopKMetricCB()}


class RepeatedPreferenceDataset:
    def __init__(self, preferences, repeat):
        self.prefs = preferences
        self.repeat = repeat

    def __len__(self):
        return len(self.prefs) * self.repeat

    def __getitem__(self, idx):
        assert 0 <= idx < len(self)
        return torch.tensor(self.prefs[int(idx // self.repeat)])


def main():
    """Example of how this model can be run outside of Determined"""
    hps = {
        'objectives': ['seh', 'qed', 'sa'],
        'lr_decay': 10000,
        'log_dir': '/mnt/ps/home/CORP/julien.roy/logs/seh_frag_moo/debug_run/',
        'num_training_steps': 20_000,
        'validate_every': 2,
        'sampling_tau': 0.95,
        'num_layers': 6,
        'num_data_loader_workers': 1,
        'temperature_sample_dist': 'constant',
        'temperature_dist_params': '0',
        'num_thermometer_dim': 18,
        'global_batch_size': 256,
        'algo': 'TB',
        'sql_alpha': 0.01,
        'seed': 0,
        'preference_type': 'dirichlet',
    }
    if os.path.exists(hps['log_dir']):
        shutil.rmtree(hps['log_dir'])
    trial = SEHMOOFragTrainer(hps, torch.device('cuda'))
    trial.verbose = True
    trial.run()


if __name__ == '__main__':
    main()<|MERGE_RESOLUTION|>--- conflicted
+++ resolved
@@ -122,13 +122,8 @@
                 flat_reward = torch.stack(flat_reward)
             else:
                 flat_reward = torch.tensor(flat_reward)
-<<<<<<< HEAD
         scalar_logreward = torch.log((flat_reward * cond_info['preferences']).sum(1) + 1e-8)
-        return scalar_logreward * cond_info['beta']
-=======
-        scalar_reward = (flat_reward * cond_info['preferences']).sum(1).log()
-        return RewardScalar(scalar_reward * cond_info['beta'])
->>>>>>> cb1b0996
+        return RewardScalar(scalar_logreward * cond_info['beta'])
 
     def compute_flat_rewards(self, mols: List[RDMol]) -> Tuple[FlatRewards, Tensor]:
         graphs = [bengio2021flow.mol2graph(i) for i in mols]
