import ast
import copy
import os
from typing import Any, Callable, Dict, List, Tuple, Union

import numpy as np
from rdkit import RDLogger
from rdkit.Chem.rdchem import Mol as RDMol
from ruamel.yaml import YAML
import scipy.stats as stats
import torch
from torch import Tensor
import torch.nn as nn
from torch.utils.data import Dataset
import torch_geometric.data as gd

from gflownet.algo.trajectory_balance import TrajectoryBalance
from gflownet.data.qm9 import QM9Dataset
from gflownet.envs.graph_building_env import GraphBuildingEnv
from gflownet.envs.mol_building_env import MolBuildingEnvContext
from gflownet.models.graph_transformer import GraphTransformerGFN
import gflownet.models.mxmnet as mxmnet
from gflownet.train import FlatRewards
from gflownet.train import GFNTask
from gflownet.train import GFNTrainer
from gflownet.train import RewardScalar
from gflownet.utils.transforms import thermometer


class QM9GapTask(GFNTask):
    """This class captures conditional information generation and reward transforms"""
    def __init__(self, dataset: Dataset, temperature_distribution: str, temperature_parameters: Tuple[float, float],
                 num_thermometer_dim: int, rng: np.random.Generator = None, wrap_model: Callable[[nn.Module],
                                                                                                 nn.Module] = None):
        self._wrap_model = wrap_model
        self.rng = rng
        self.models = self.load_task_models()
        self.dataset = dataset
        self.temperature_sample_dist = temperature_distribution
        self.temperature_dist_params = temperature_parameters
        self.num_thermometer_dim = num_thermometer_dim
        # TODO: fix interface
        self._min, self._max, self._percentile_95 = self.dataset.get_stats(percentile=0.05)  # type: ignore
        self._width = self._max - self._min
        self._rtrans = 'unit+95p'  # TODO: hyperparameter

    def flat_reward_transform(self, y: Union[float, Tensor]) -> FlatRewards:
        """Transforms a target quantity y (e.g. the LUMO energy in QM9) to a positive reward scalar"""
        if self._rtrans == 'exp':
            flat_r = np.exp(-(y - self._min) / self._width)
        elif self._rtrans == 'unit':
            flat_r = 1 - (y - self._min) / self._width
        elif self._rtrans == 'unit+95p':
            # Add constant such that 5% of rewards are > 1
            flat_r = 1 - (y - self._percentile_95) / self._width
        else:
            raise ValueError(self._rtrans)
        return FlatRewards(flat_r)

    def inverse_flat_reward_transform(self, rp):
        if self._rtrans == 'exp':
            return -np.log(rp) * self._width + self._min
        elif self._rtrans == 'unit':
            return (1 - rp) * self._width + self._min
        elif self._rtrans == 'unit+95p':
            return (1 - rp + (1 - self._percentile_95)) * self._width + self._min

    def load_task_models(self):
        gap_model = mxmnet.MXMNet(mxmnet.Config(128, 6, 5.0))
        # TODO: this path should be part of the config?
        state_dict = torch.load('/data/chem/qm9/mxmnet_gap_model.pt')
        gap_model.load_state_dict(state_dict)
        gap_model.cuda()
        gap_model, self.device = self._wrap_model(gap_model)
        return {'mxmnet_gap': gap_model}

    def sample_conditional_information(self, n: int) -> Dict[str, Tensor]:
        beta = None
        if self.temperature_sample_dist == 'constant':
            assert type(self.temperature_dist_params) in [float, int]
            beta = np.array(self.temperature_dist_params).repeat(n).astype(np.float32)
            beta_enc = torch.zeros((n, self.num_thermometer_dim))
        else:
            if self.temperature_sample_dist == 'gamma':
                loc, scale = self.temperature_dist_params
                beta = self.rng.gamma(loc, scale, n).astype(np.float32)
                upper_bound = stats.gamma.ppf(0.95, loc, scale=scale)
            elif self.temperature_sample_dist == 'uniform':
                beta = self.rng.uniform(*self.temperature_dist_params, n).astype(np.float32)
                upper_bound = self.temperature_dist_params[1]
            elif self.temperature_sample_dist == 'loguniform':
                low, high = np.log(self.temperature_dist_params)
                beta = np.exp(self.rng.uniform(low, high, n).astype(np.float32))
                upper_bound = self.temperature_dist_params[1]
            elif self.temperature_sample_dist == 'beta':
                beta = self.rng.beta(*self.temperature_dist_params, n).astype(np.float32)
                upper_bound = 1
            beta_enc = thermometer(torch.tensor(beta), self.num_thermometer_dim, 0, upper_bound)

        assert len(beta.shape) == 1, f"beta should be a 1D array, got {beta.shape}"
        return {'beta': beta, 'encoding': beta_enc}

    def cond_info_to_logreward(self, cond_info: Dict[str, Tensor], flat_reward: FlatRewards) -> RewardScalar:
        if isinstance(flat_reward, list):
            flat_reward = torch.tensor(flat_reward)
        scalar_logreward = flat_reward.squeeze().clamp(min=1e-30).log()
        assert len(scalar_logreward.shape) == len(cond_info['beta'].shape), \
            f"dangerous shape mismatch: {scalar_logreward.shape} vs {cond_info['beta'].shape}"
        return RewardScalar(scalar_logreward * cond_info['beta'])

    def compute_flat_rewards(self, mols: List[RDMol]) -> Tuple[FlatRewards, Tensor]:
        graphs = [mxmnet.mol2graph(i) for i in mols]  # type: ignore[attr-defined]
        is_valid = torch.tensor([i is not None for i in graphs]).bool()
        if not is_valid.any():
            return FlatRewards(torch.zeros((0, 1))), is_valid
        batch = gd.Batch.from_data_list([i for i in graphs if i is not None])
        batch.to(self.device)
        preds = self.models['mxmnet_gap'](batch).reshape((-1,)).data.cpu() / mxmnet.HAR2EV  # type: ignore[attr-defined]
        preds[preds.isnan()] = 1
        preds = self.flat_reward_transform(preds).clip(1e-4, 2).reshape((-1, 1))
        return FlatRewards(preds), is_valid


class QM9GapTrainer(GFNTrainer):
    def default_hps(self) -> Dict[str, Any]:
        return {
            'bootstrap_own_reward': False,
            'learning_rate': 1e-4,
            'global_batch_size': 64,
            'num_emb': 128,
            'num_layers': 4,
            'tb_epsilon': None,
            'illegal_action_logreward': -75,
            'reward_loss_multiplier': 1,
            'temperature_sample_dist': 'uniform',
<<<<<<< HEAD
            'temperature_dist_params': (.5, 32),
=======
            'temperature_dist_params': (.5, 32.),
>>>>>>> 838bbd62
            'weight_decay': 1e-8,
            'num_data_loader_workers': 8,
            'momentum': 0.9,
            'adam_eps': 1e-8,
            'lr_decay': 20000,
            'Z_lr_decay': 20000,
            'clip_grad_type': 'norm',
            'clip_grad_param': 10,
            'random_action_prob': .001,
            'sampling_tau': 0.,
            'num_thermometer_dim': 32,
        }

    def setup(self):
        hps = self.hps
        RDLogger.DisableLog('rdApp.*')
        self.rng = np.random.default_rng(142857)
        self.env = GraphBuildingEnv()
        self.ctx = MolBuildingEnvContext(['H', 'C', 'N', 'F', 'O'], num_cond_dim=32)
        self.training_data = QM9Dataset(hps['qm9_h5_path'], train=True, target='gap')
        self.test_data = QM9Dataset(hps['qm9_h5_path'], train=False, target='gap')

        model = GraphTransformerGFN(self.ctx, num_emb=hps['num_emb'], num_layers=hps['num_layers'])
        self.model = model
        # Separate Z parameters from non-Z to allow for LR decay on the former
        Z_params = list(model.logZ.parameters())
        non_Z_params = [i for i in self.model.parameters() if all(id(i) != id(j) for j in Z_params)]
        self.opt = torch.optim.Adam(non_Z_params, hps['learning_rate'], (hps['momentum'], 0.999),
                                    weight_decay=hps['weight_decay'], eps=hps['adam_eps'])
        self.opt_Z = torch.optim.Adam(Z_params, hps['learning_rate'], (0.9, 0.999))
        self.lr_sched = torch.optim.lr_scheduler.LambdaLR(self.opt, lambda steps: 2**(-steps / hps['lr_decay']))
        self.lr_sched_Z = torch.optim.lr_scheduler.LambdaLR(self.opt_Z, lambda steps: 2**(-steps / hps['Z_lr_decay']))

        self.sampling_tau = hps['sampling_tau']
        if self.sampling_tau > 0:
            self.sampling_model = copy.deepcopy(model)
        else:
            self.sampling_model = self.model
        eps = hps['tb_epsilon']
        hps['tb_epsilon'] = ast.literal_eval(eps) if isinstance(eps, str) else eps
        self.algo = TrajectoryBalance(self.env, self.ctx, self.rng, hps, max_nodes=9)

<<<<<<< HEAD
        self.task = QM9GapTask(self.training_data, hps['temperature_sample_dist'], hps['temperature_dist_params'],
                               wrap_model=self._wrap_model_mp)
=======
        self.task = QM9GapTask(dataset=self.training_data, temperature_distribution=hps['temperature_sample_dist'],
                               temperature_parameters=hps['temperature_dist_params'],
                               num_thermometer_dim=hps['num_thermometer_dim'], wrap_model=self._wrap_model_mp)
>>>>>>> 838bbd62
        self.mb_size = hps['global_batch_size']
        self.clip_grad_param = hps['clip_grad_param']
        self.clip_grad_callback = {
            'value': (lambda params: torch.nn.utils.clip_grad_value_(params, self.clip_grad_param)),
            'norm': (lambda params: torch.nn.utils.clip_grad_norm_(params, self.clip_grad_param)),
            'none': (lambda x: None)
        }[hps['clip_grad_type']]

    def step(self, loss: Tensor):
        loss.backward()
        for i in self.model.parameters():
            self.clip_grad_callback(i)
        self.opt.step()
        self.opt.zero_grad()
        self.opt_Z.step()
        self.opt_Z.zero_grad()
        self.lr_sched.step()
        self.lr_sched_Z.step()
        if self.sampling_tau > 0:
            for a, b in zip(self.model.parameters(), self.sampling_model.parameters()):
                b.data.mul_(self.sampling_tau).add_(a.data * (1 - self.sampling_tau))


def main():
    """Example of how this model can be run outside of Determined"""
    yaml = YAML(typ="safe", pure=True)
    config_file = os.path.join(os.path.dirname(os.path.abspath(__file__)), 'qm9.yaml')
    with open(config_file, 'r') as f:
        hps = yaml.load(f)
    trial = QM9GapTrainer(hps, torch.device('cpu'))
    trial.run()


if __name__ == '__main__':
    main()<|MERGE_RESOLUTION|>--- conflicted
+++ resolved
@@ -133,11 +133,7 @@
             'illegal_action_logreward': -75,
             'reward_loss_multiplier': 1,
             'temperature_sample_dist': 'uniform',
-<<<<<<< HEAD
-            'temperature_dist_params': (.5, 32),
-=======
             'temperature_dist_params': (.5, 32.),
->>>>>>> 838bbd62
             'weight_decay': 1e-8,
             'num_data_loader_workers': 8,
             'momentum': 0.9,
@@ -180,14 +176,9 @@
         hps['tb_epsilon'] = ast.literal_eval(eps) if isinstance(eps, str) else eps
         self.algo = TrajectoryBalance(self.env, self.ctx, self.rng, hps, max_nodes=9)
 
-<<<<<<< HEAD
-        self.task = QM9GapTask(self.training_data, hps['temperature_sample_dist'], hps['temperature_dist_params'],
-                               wrap_model=self._wrap_model_mp)
-=======
         self.task = QM9GapTask(dataset=self.training_data, temperature_distribution=hps['temperature_sample_dist'],
                                temperature_parameters=hps['temperature_dist_params'],
                                num_thermometer_dim=hps['num_thermometer_dim'], wrap_model=self._wrap_model_mp)
->>>>>>> 838bbd62
         self.mb_size = hps['global_batch_size']
         self.clip_grad_param = hps['clip_grad_param']
         self.clip_grad_callback = {
