from typing import List, Tuple

import networkx as nx
import numpy as np
import rdkit.Chem as Chem
import torch
import torch_geometric.data as gd
from rdkit.Chem import Mol
from rdkit.Chem.rdchem import BondType, ChiralType

from gflownet.envs.graph_building_env import Graph, GraphAction, GraphActionType, GraphBuildingEnvContext
from gflownet.utils.graphs import random_walk_probs

DEFAULT_CHIRAL_TYPES = [ChiralType.CHI_UNSPECIFIED, ChiralType.CHI_TETRAHEDRAL_CW, ChiralType.CHI_TETRAHEDRAL_CCW]


class MolBuildingEnvContext(GraphBuildingEnvContext):
    """A specification of what is being generated for a GraphBuildingEnv

    This context specifies how to create molecules atom-by-atom (and attribute-by-attribute).
    """

    def __init__(
        self,
        atoms=["C", "N", "O", "F", "P", "S"],
        num_cond_dim=0,
        chiral_types=DEFAULT_CHIRAL_TYPES,
        charges=[0, 1, -1],
        expl_H_range=[0, 1],
        allow_explicitly_aromatic=False,
        allow_5_valence_nitrogen=False,
        num_rw_feat=0,
        max_nodes=None,
        max_edges=None,
    ):
        """An env context for building molecules atom-by-atom and bond-by-bond.

        Parameters
        ----------
        atoms: List[str]
            The list of allowed atoms. (default, [C, N, O, F, P, S], the six "biological" elements)
        num_cond_dim: int
            The number of dimensions the conditioning vector will have. (default 0)
        chiral_types: List[rdkit.Chem.rdchem.ChiralType]
            The list of allowed chiral types. (default [unspecified, CW, CCW])
        charges: List[int]
            The list of allowed charges on atoms. (default [0, 1, -1])
        expl_H_range: List[int]
            The list of allowed explicit # of H values. (default [0, 1])
        allow_explicitly_aromatic: bool
            If true, then the agent is allowed to set bonds to be aromatic, otherwise the agent has to
            generate a Kekulized version of aromatic rings and we rely on rdkit to recover aromaticity.
            (default False)
        num_rw_feat: int
            If >0, augments the feature representation with n-step random walk features (default n=0). These can be slow
            to compute for large graphs.
        max_nodes: int
            If not None, then the maximum number of nodes in the graph. Corresponding actions are masked. (default None)
        max_edges: int
            If not None, then the maximum number of edges in the graph. Corresponding actions are masked. (default None)
        """
        # idx 0 has to coincide with the default value
        self.atom_attr_values = {
            "v": atoms + ["*"],
            "chi": chiral_types if chiral_types is not None else [ChiralType.CHI_UNSPECIFIED],
            "charge": charges,
            "expl_H": expl_H_range,
            "no_impl": [False, True],
            "fill_wildcard": [None] + atoms,  # default is, there is nothing
        }
        self.num_rw_feat = num_rw_feat
        self.max_nodes = max_nodes
        self.max_edges = max_edges

        self.default_wildcard_replacement = "C"
        self.negative_attrs = ["fill_wildcard"]
        self.atom_attr_defaults = {k: self.atom_attr_values[k][0] for k in self.atom_attr_values}
        # The size of the input vector for each atom
        self.atom_attr_size = sum(len(i) for i in self.atom_attr_values.values())
        self.atom_attrs = sorted(self.atom_attr_values.keys())
        # 'v' is set separately when creating the node, so there's no point in having a SetNodeAttr logit for it
        self.settable_atom_attrs = [i for i in self.atom_attrs if i != "v"]
        # The beginning position within the input vector of each attribute
        self.atom_attr_slice = [0] + list(np.cumsum([len(self.atom_attr_values[i]) for i in self.atom_attrs]))
        # The beginning position within the logit vector of each attribute
        num_atom_logits = [len(self.atom_attr_values[i]) - 1 for i in self.settable_atom_attrs]
        self.atom_attr_logit_slice = {
            k: (s, e)
            for k, s, e in zip(
                self.settable_atom_attrs, [0] + list(np.cumsum(num_atom_logits)), np.cumsum(num_atom_logits)
            )
        }
        # The attribute and value each logit dimension maps back to
        self.atom_attr_logit_map = [
            (k, v)
            for k in self.settable_atom_attrs
            # index 0 is skipped because it is the default value
            for v in self.atom_attr_values[k][1:]
        ]

        # By default, instead of allowing/generating aromatic bonds, we instead "ask of" the
        # generative process to generate a Kekulized form of the molecule. RDKit is capable of
        # recovering aromatic ring, and so we leave it at that.
        self.allow_explicitly_aromatic = allow_explicitly_aromatic
        aromatic_optional = [BondType.AROMATIC] if allow_explicitly_aromatic else []
        self.bond_attr_values = {
            "type": [BondType.SINGLE, BondType.DOUBLE, BondType.TRIPLE] + aromatic_optional,
        }
        self.bond_attr_defaults = {k: self.bond_attr_values[k][0] for k in self.bond_attr_values}
        self.bond_attr_size = sum(len(i) for i in self.bond_attr_values.values())
        self.bond_attrs = sorted(self.bond_attr_values.keys())
        self.bond_attr_slice = [0] + list(np.cumsum([len(self.bond_attr_values[i]) for i in self.bond_attrs]))
        num_bond_logits = [len(self.bond_attr_values[i]) - 1 for i in self.bond_attrs]
        self.bond_attr_logit_slice = {
            k: (s, e)
            for k, s, e in zip(self.bond_attrs, [0] + list(np.cumsum(num_bond_logits)), np.cumsum(num_bond_logits))
        }
        self.bond_attr_logit_map = [(k, v) for k in self.bond_attrs for v in self.bond_attr_values[k][1:]]
        self._bond_valence = {
            BondType.SINGLE: 1,
            BondType.DOUBLE: 2,
            BondType.TRIPLE: 3,
            BondType.AROMATIC: 1.5,
        }
        pt = Chem.GetPeriodicTable()
        self.allow_5_valence_nitrogen = allow_5_valence_nitrogen
        self._max_atom_valence = {
            **{a: max(pt.GetValenceList(a)) for a in atoms},
            # We'll handle nitrogen valence later explicitly in graph_to_Data
            "N": 3 if not allow_5_valence_nitrogen else 5,
            "*": 0,  # wildcard atoms have 0 valence until filled in
        }

        # These values are used by Models to know how many inputs/logits to produce
        self.num_new_node_values = len(atoms)
        self.num_node_attr_logits = len(self.atom_attr_logit_map)
        self.num_node_dim = self.atom_attr_size + 1 + self.num_rw_feat
        self.num_edge_attr_logits = len(self.bond_attr_logit_map)
        self.num_edge_dim = self.bond_attr_size
        self.num_node_attrs = len(self.atom_attrs)
        self.num_edge_attrs = len(self.bond_attrs)
        self.num_cond_dim = num_cond_dim
        self.edges_are_duplicated = True
        self.edges_are_unordered = True

        # Order in which models have to output logits
        self.action_type_order = [
            GraphActionType.Stop,
            GraphActionType.AddNode,
            GraphActionType.SetNodeAttr,
            GraphActionType.AddEdge,
            GraphActionType.SetEdgeAttr,
        ]
        self.bck_action_type_order = [
            GraphActionType.RemoveNode,
            GraphActionType.RemoveNodeAttr,
            GraphActionType.RemoveEdge,
            GraphActionType.RemoveEdgeAttr,
        ]
        self.device = torch.device("cpu")

    def aidx_to_GraphAction(self, g: gd.Data, action_idx: Tuple[int, int, int], fwd: bool = True):
        """Translate an action index (e.g. from a GraphActionCategorical) to a GraphAction"""
        act_type, act_row, act_col = [int(i) for i in action_idx]
        if fwd:
            t = self.action_type_order[act_type]
        else:
            t = self.bck_action_type_order[act_type]
        if t is GraphActionType.Stop:
            return GraphAction(t)
        elif t is GraphActionType.AddNode:
            return GraphAction(t, source=act_row, value=self.atom_attr_values["v"][act_col])
        elif t is GraphActionType.SetNodeAttr:
            attr, val = self.atom_attr_logit_map[act_col]
            return GraphAction(t, source=act_row, attr=attr, value=val)
        elif t is GraphActionType.AddEdge:
            a, b = g.non_edge_index[:, act_row]
            return GraphAction(t, source=a.item(), target=b.item())
        elif t is GraphActionType.SetEdgeAttr:
            # In order to form an undirected graph for torch_geometric, edges are duplicated, in order (i.e.
            # g.edge_index = [[a,b], [b,a], [c,d], [d,c], ...].T), but edge logits are not. So to go from one
            # to another we can safely divide or multiply by two.
            a, b = g.edge_index[:, act_row * 2]
            attr, val = self.bond_attr_logit_map[act_col]
            return GraphAction(t, source=a.item(), target=b.item(), attr=attr, value=val)
        elif t is GraphActionType.RemoveNode:
            return GraphAction(t, source=act_row)
        elif t is GraphActionType.RemoveNodeAttr:
            attr = self.settable_atom_attrs[act_col]
            return GraphAction(t, source=act_row, attr=attr)
        elif t is GraphActionType.RemoveEdge:
            a, b = g.edge_index[:, act_row * 2]  # see note above about edge_index
            return GraphAction(t, source=a.item(), target=b.item())
        elif t is GraphActionType.RemoveEdgeAttr:
            a, b = g.edge_index[:, act_row * 2]  # see note above about edge_index
            attr = self.bond_attrs[act_col]
            return GraphAction(t, source=a.item(), target=b.item(), attr=attr)

    def GraphAction_to_aidx(self, g: gd.Data, action: GraphAction) -> Tuple[int, int, int]:
        """Translate a GraphAction to an index tuple"""
        for u in [self.action_type_order, self.bck_action_type_order]:
            if action.action in u:
                type_idx = u.index(action.action)
                break
        else:
            raise ValueError(f"Unknown action type {action.action}")

        if action.action is GraphActionType.Stop:
            row = col = 0
        elif action.action is GraphActionType.AddNode:
            row = action.source
            col = self.atom_attr_values["v"].index(action.value)
        elif action.action is GraphActionType.SetNodeAttr:
            row = action.source
            # - 1 because the default is index 0
            col = (
                self.atom_attr_values[action.attr].index(action.value) - 1 + self.atom_attr_logit_slice[action.attr][0]
            )
        elif action.action is GraphActionType.AddEdge:
            # Here we have to retrieve the index in non_edge_index of an edge (s,t)
            # that's also possibly in the reverse order (t,s).
            # That's definitely not too efficient, can we do better?
            row = (
                (g.non_edge_index.T == torch.tensor([(action.source, action.target)])).prod(1)
                + (g.non_edge_index.T == torch.tensor([(action.target, action.source)])).prod(1)
            ).argmax()
            col = 0
        elif action.action is GraphActionType.SetEdgeAttr:
            # In order to form an undirected graph for torch_geometric, edges are duplicated, in order (i.e.
            # g.edge_index = [[a,b], [b,a], [c,d], [d,c], ...].T), but edge logits are not. So to go from one
            # to another we can safely divide or multiply by two.
            row = (g.edge_index.T == torch.tensor([(action.source, action.target)])).prod(1).argmax()
            row = row.div(2, rounding_mode="floor")  # type: ignore
            col = (
                self.bond_attr_values[action.attr].index(action.value) - 1 + self.bond_attr_logit_slice[action.attr][0]
            )
        elif action.action is GraphActionType.RemoveNode:
            row = action.source
            col = 0
        elif action.action is GraphActionType.RemoveNodeAttr:
            row = action.source
            col = self.settable_atom_attrs.index(action.attr)
        elif action.action is GraphActionType.RemoveEdge:
            row = ((g.edge_index.T == torch.tensor([(action.source, action.target)])).prod(1)).argmax()
            # In order to form an undirected graph for torch_geometric, edges are duplicated, in order (i.e.
            # g.edge_index = [[a,b], [b,a], [c,d], [d,c], ...].T), but edge logits are not. So to go from one
            # to another we can safely divide or multiply by two.
            row = int(row) // 2
            col = 0
        elif action.action is GraphActionType.RemoveEdgeAttr:
            row = (g.edge_index.T == torch.tensor([(action.source, action.target)])).prod(1).argmax()
            row = row.div(2, rounding_mode="floor")  # type: ignore
            col = self.bond_attrs.index(action.attr)
        else:
            raise ValueError(f"Unknown action type {action.action}")
        return (type_idx, int(row), int(col))

    def graph_to_Data(self, g: Graph) -> gd.Data:
        """Convert a networkx Graph to a torch geometric Data instance"""
<<<<<<< HEAD
        if hasattr(g, "_cached_Data"):
            return g._cached_Data
        x = torch.zeros((max(1, len(g.nodes)), self.num_node_dim - self.num_rw_feat))
=======
        x = np.zeros((max(1, len(g.nodes)), self.num_node_dim - self.num_rw_feat))
>>>>>>> 2f9d43b5
        x[0, -1] = len(g.nodes) == 0
        add_node_mask = np.ones((x.shape[0], self.num_new_node_values))
        if self.max_nodes is not None and len(g.nodes) >= self.max_nodes:
            add_node_mask *= 0
        remove_node_mask = np.zeros((x.shape[0], 1)) + (1 if len(g) == 0 else 0)
        remove_node_attr_mask = np.zeros((x.shape[0], len(self.settable_atom_attrs)))

        explicit_valence = {}
        max_valence = {}
        set_node_attr_mask = np.ones((x.shape[0], self.num_node_attr_logits))
        bridges = set(nx.bridges(g))
        if not len(g.nodes):
            set_node_attr_mask *= 0
        for i, n in enumerate(g.nodes):
            ad = g.nodes[n]
            if g.degree(n) <= 1 and len(ad) == 1 and all([len(g[n][neigh]) == 0 for neigh in g.neighbors(n)]):
                # If there's only the 'v' key left and the node is a leaf, and the edge that connect to the node have
                # no attributes set, we can remove it
                remove_node_mask[i] = 1
            for k, sl in zip(self.atom_attrs, self.atom_attr_slice):
                # idx > 0 means that the attribute is not the default value
                idx = self.atom_attr_values[k].index(ad[k]) if k in ad else 0
                x[i, sl + idx] = 1
                if k == "v":
                    continue
                # If the attribute
                #   - is already there (idx > 0),
                #   - or the attribute is a negative attribute and has been filled
                #   - or the attribute is a negative attribute and is not fillable (i.e. not a key of ad)
                # then mask forward logits.
                # For backward logits, positively mask if the attribute is there (idx > 0).
                if k in self.negative_attrs:
                    if k in ad and idx > 0 or k not in ad:
                        s, e = self.atom_attr_logit_slice[k]
                        set_node_attr_mask[i, s:e] = 0
                        # We don't want to make the attribute removable if it's not fillable (i.e. not a key of ad)
                        if k in ad:
                            remove_node_attr_mask[i, self.settable_atom_attrs.index(k)] = 1
                elif k in ad:
                    s, e = self.atom_attr_logit_slice[k]
                    set_node_attr_mask[i, s:e] = 0
                    remove_node_attr_mask[i, self.settable_atom_attrs.index(k)] = 1
            # Account for charge and explicit Hs in atom as limiting the total valence
            max_atom_valence = self._max_atom_valence[ad.get("fill_wildcard", None) or ad["v"]]
            # Special rule for Nitrogen
            if ad["v"] == "N" and ad.get("charge", 0) == 1:
                # This is definitely a heuristic, but to keep things simple we'll limit* Nitrogen's valence to 3 (as
                # per self._max_atom_valence) unless it is charged, then we make it 5.
                # This keeps RDKit happy (and is probably a good idea anyway).
                # (* unless allow_5_valence_nitrogen is True, then it's just always 5)
                max_atom_valence = 5
            max_valence[n] = max_atom_valence - abs(ad.get("charge", 0)) - ad.get("expl_H", 0)
            # Compute explicitly defined valence:
            explicit_valence[n] = 0
            for ne in g[n]:
                explicit_valence[n] += self._bond_valence[g.edges[(n, ne)].get("type", self.bond_attr_defaults["type"])]
            # If the valence is maxed out, mask out logits that would add a new atom + single bond to this node
            if explicit_valence[n] >= max_valence[n]:
                add_node_mask[i, :] = 0
            # If charge is not yet defined make sure there is room in the valence
            if "charge" not in ad and explicit_valence[n] + 1 > max_valence[n]:
                s, e = self.atom_attr_logit_slice["charge"]
                set_node_attr_mask[i, s:e] = 0
            # idem for explicit hydrogens
            if "expl_H" not in ad and explicit_valence[n] + 1 > max_valence[n]:
                s, e = self.atom_attr_logit_slice["expl_H"]
                set_node_attr_mask[i, s:e] = 0

        remove_edge_mask = np.zeros((len(g.edges), 1))
        for i, e in enumerate(g.edges):
            if e not in bridges:
                remove_edge_mask[i] = 1

        edge_attr = np.zeros((len(g.edges) * 2, self.num_edge_dim))
        set_edge_attr_mask = np.zeros((len(g.edges), self.num_edge_attr_logits))
        remove_edge_attr_mask = np.zeros((len(g.edges), len(self.bond_attrs)))
        for i, e in enumerate(g.edges):
            ad = g.edges[e]
            for k, sl in zip(self.bond_attrs, self.bond_attr_slice):
                idx = self.bond_attr_values[k].index(ad[k]) if k in ad else 0
                edge_attr[i * 2, sl + idx] = 1
                edge_attr[i * 2 + 1, sl + idx] = 1
                if k in ad:  # If the attribute is already there, mask out logits
                    s, e = self.bond_attr_logit_slice[k]
                    set_edge_attr_mask[i, s:e] = 0
                    remove_edge_attr_mask[i, self.bond_attrs.index(k)] = 1
            # Check which bonds don't bust the valence of their atoms
            if "type" not in ad:  # Only if type isn't already set
                sl, _ = self.bond_attr_logit_slice["type"]
                for ti, bond_type in enumerate(self.bond_attr_values["type"][1:]):  # [1:] because 0th is default
                    # -1 because we'd be removing the single bond and replacing it with a double/triple/aromatic bond
                    is_ok = all([explicit_valence[n] + self._bond_valence[bond_type] - 1 <= max_valence[n] for n in e])
                    set_edge_attr_mask[i, sl + ti] = float(is_ok)
        edge_index = np.array([e for i, j in g.edges for e in [(i, j), (j, i)]]).reshape((-1, 2)).T.astype(np.int64)

        if self.max_edges is not None and len(g.edges) >= self.max_edges:
            non_edge_index = np.zeros((2, 0), dtype=np.int64)
        else:
            edges = set(g.edges)
            non_edge_index = np.array(
                [
                    (u, v)
                    for u in range(len(g))
                    for v in range(u + 1, len(g))
                    if (
                        (u, v) not in edges
                        and (v, u) not in edges
                        and explicit_valence[u] + 1 <= max_valence[u]
                        and explicit_valence[v] + 1 <= max_valence[v]
                    )
                ]
            )
        data = dict(
            x=x,
            edge_index=edge_index,
            edge_attr=edge_attr,
            non_edge_index=non_edge_index.astype(np.int64).reshape((-1, 2)).T,
            stop_mask=np.ones((1, 1)) * (len(g.nodes) > 0),  # Can only stop if there's at least a node
            add_node_mask=add_node_mask,
            set_node_attr_mask=set_node_attr_mask,
            add_edge_mask=np.ones((non_edge_index.shape[0], 1)),  # Already filtered by checking for valence
            set_edge_attr_mask=set_edge_attr_mask,
            remove_node_mask=remove_node_mask,
            remove_node_attr_mask=remove_node_attr_mask,
            remove_edge_mask=remove_edge_mask,
            remove_edge_attr_mask=remove_edge_attr_mask,
        )
        data = gd.Data(**{k: torch.from_numpy(v) for k, v in data.items()})
        if self.num_rw_feat > 0:
            data.x = torch.cat([data.x, random_walk_probs(data, self.num_rw_feat, skip_odd=True)], 1)
        g._cached_Data = data
        return data

    def collate(self, graphs: List[gd.Data]):
        """Batch Data instances"""
        return gd.Batch.from_data_list(graphs, follow_batch=["edge_index", "non_edge_index"])

    def mol_to_graph(self, mol: Mol) -> Graph:
        """Convert an RDMol to a Graph"""
        g = Graph()
        mol = Mol(mol)  # Make a copy
        if not self.allow_explicitly_aromatic:
            # If we disallow aromatic bonds, ask rdkit to Kekulize mol and remove aromatic bond flags
            Chem.Kekulize(mol, clearAromaticFlags=True)
        # Only set an attribute tag if it is not the default attribute
        for a in mol.GetAtoms():
            attrs = {
                "chi": a.GetChiralTag(),
                "charge": a.GetFormalCharge(),
                "expl_H": a.GetNumExplicitHs(),
                # RDKit makes * atoms have no implicit Hs, but we don't want this to trickle down.
                "no_impl": a.GetNoImplicit() and a.GetSymbol() != "*",
            }
            g.add_node(
                a.GetIdx(),
                v=a.GetSymbol(),
                **{attr: val for attr, val in attrs.items() if val != self.atom_attr_defaults[attr]},
                **({"fill_wildcard": None} if a.GetSymbol() == "*" else {}),
            )
        for b in mol.GetBonds():
            attrs = {"type": b.GetBondType()}
            g.add_edge(
                b.GetBeginAtomIdx(),
                b.GetEndAtomIdx(),
                **{attr: val for attr, val in attrs.items() if val != self.bond_attr_defaults[attr]},
            )
        return g

    def graph_to_mol(self, g: Graph) -> Mol:
        mp = Chem.RWMol()
        mp.BeginBatchEdit()
        for i in range(len(g.nodes)):
            d = g.nodes[i]
            s = d.get("fill_wildcard", d["v"])
            a = Chem.Atom(s if s is not None else self.default_wildcard_replacement)
            if "chi" in d:
                a.SetChiralTag(d["chi"])
            if "charge" in d:
                a.SetFormalCharge(d["charge"])
            if "expl_H" in d:
                a.SetNumExplicitHs(d["expl_H"])
            if "no_impl" in d:
                a.SetNoImplicit(d["no_impl"])
            mp.AddAtom(a)
        for e in g.edges:
            d = g.edges[e]
            mp.AddBond(e[0], e[1], d.get("type", BondType.SINGLE))
        mp.CommitBatchEdit()
        Chem.SanitizeMol(mp)
        # Not sure why, but this seems to find errors that SanitizeMol doesn't, and it saves us trouble downstream,
        # since MolFromSmiles returns None if the SMILES encoding of the molecule is invalid, which seemingly happens
        # occasionally (although very rarely) even if RDKit is able to create a SMILES string from `mp`.
        return Chem.MolFromSmiles(Chem.MolToSmiles(mp))

    def is_sane(self, g: Graph) -> bool:
        try:
            mol = self.graph_to_mol(g)
        except Exception:
            return False
        if mol is None:
            return False
        return True

    def object_to_log_repr(self, g: Graph):
        """Convert a Graph to a string representation"""
        try:
            mol = self.graph_to_mol(g)
            assert mol is not None
            return Chem.MolToSmiles(mol)
        except Exception:
            return ""<|MERGE_RESOLUTION|>--- conflicted
+++ resolved
@@ -257,13 +257,9 @@
 
     def graph_to_Data(self, g: Graph) -> gd.Data:
         """Convert a networkx Graph to a torch geometric Data instance"""
-<<<<<<< HEAD
         if hasattr(g, "_cached_Data"):
             return g._cached_Data
         x = torch.zeros((max(1, len(g.nodes)), self.num_node_dim - self.num_rw_feat))
-=======
-        x = np.zeros((max(1, len(g.nodes)), self.num_node_dim - self.num_rw_feat))
->>>>>>> 2f9d43b5
         x[0, -1] = len(g.nodes) == 0
         add_node_mask = np.ones((x.shape[0], self.num_new_node_values))
         if self.max_nodes is not None and len(g.nodes) >= self.max_nodes:
