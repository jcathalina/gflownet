import copy
import enum
import json
import re
from collections import defaultdict
from functools import cached_property
from typing import Any, Dict, List, Optional, Tuple, Union
import warnings

import networkx as nx
import numpy as np
import torch
import torch_geometric.data as gd
from networkx.algorithms.isomorphism import is_isomorphic
from rdkit.Chem import Mol
from torch_scatter import scatter, scatter_max


class Graph(nx.Graph):
    def __str__(self):
        return repr(self)

    def __repr__(self):
        return f'<{list(self.nodes)}, {list(self.edges)}, {list(self.nodes[i]["v"] for i in self.nodes)}>'

    def bridges(self):
        return list(nx.bridges(self))

<<<<<<< HEAD
=======
    def relabel_nodes(self, rmap):
        return nx.relabel_nodes(self, rmap)

>>>>>>> e6b7906e

def graph_without_edge(g, e):
    gp = g.copy()
    gp.remove_edge(*e)
    return gp


def graph_without_node(g, n):
    gp = g.copy()
    gp.remove_node(n)
    return gp


def graph_without_node_attr(g, n, a):
    gp = g.copy()
    del gp.nodes[n][a]
    return gp


def graph_without_edge_attr(g, e, a):
    gp = g.copy()
    del gp.edges[e][a]
    return gp


class GraphActionType(enum.Enum):
    # Forward actions
    Stop = enum.auto()
    AddNode = enum.auto()
    AddEdge = enum.auto()
    SetNodeAttr = enum.auto()
    SetEdgeAttr = enum.auto()
    # Backward actions
    RemoveNode = enum.auto()
    RemoveEdge = enum.auto()
    RemoveNodeAttr = enum.auto()
    RemoveEdgeAttr = enum.auto()

    @cached_property
    def cname(self):
        return re.sub(r"(?<!^)(?=[A-Z])", "_", self.name).lower()

    @cached_property
    def mask_name(self):
        return self.cname + "_mask"

    @cached_property
    def is_backward(self):
        return self.name.startswith("Remove")


class GraphAction:
    def __init__(self, action: GraphActionType, source=None, target=None, value=None, attr=None, relabel=None):
        """A single graph-building action

        Parameters
        ----------
        action: GraphActionType
            the action type
        source: int
            the source node this action is applied on
        target: int, optional
            the target node (i.e. if specified this is an edge action)
        attr: str, optional
            the set attribute of a node/edge
        value: Any, optional
            the value (e.g. new node type) applied
        relabel: int, optional
            for AddNode actions, relabels the new node with that id
        """
        self.action = action
        self.source = source
        self.target = target
        self.attr = attr
        self.value = value
        self.relabel = relabel  # TODO: deprecate this?

    def __repr__(self):
        attrs = ", ".join(str(i) for i in [self.source, self.target, self.attr, self.value] if i is not None)
        return f"<{self.action}, {attrs}>"


class GraphBuildingEnv:
    """
    A Graph building environment which induces a DAG state space, compatible with GFlowNet.
    Supports forward and backward actions, with a `parents` function that list parents of
    forward actions.

    Edges and nodes can have attributes added to them in a key:value style.

    Edges and nodes are created with _implicit_ default attribute
    values (e.g. chirality, single/double bondness) so that:
        - an agent gets to do an extra action to set that attribute, but only
          if it is still default-valued (DAG property preserved)
        - we can generate a legal action for any attribute that isn't a default one.
    """

    def __init__(self, allow_add_edge=True, allow_node_attr=True, allow_edge_attr=True, graph_def=None):
        """A graph building environment instance

        Parameters
        ----------
        allow_add_edge: bool
            if True, allows this action and computes AddEdge parents (i.e. if False, this
            env only allows for tree generation)
        allow_node_attr: bool
            if True, allows this action and computes SetNodeAttr parents
        allow_edge_attr: bool
            if True, allows this action and computes SetEdgeAttr parents
        """
        self.allow_add_edge = allow_add_edge
        self.allow_node_attr = allow_node_attr
        self.allow_edge_attr = allow_edge_attr
        self.graph_cls = None

    def new(self):
        if self.graph_cls is not None:
            return self.graph_cls()
        return Graph()

    def step(self, g: Graph, action: GraphAction) -> Graph:
        """Step forward the given graph state with an action

        Parameters
        ----------
        g: Graph
            the graph to be modified
        action: GraphAction
            the action taken on the graph, indices must match

        Returns
        -------
        gp: Graph
            the new graph
        """
        gp = g.copy()
        if action.action is GraphActionType.AddEdge:
            a, b = action.source, action.target
            assert self.allow_add_edge
            assert a in g and b in g
            if a > b:
                a, b = b, a
            assert a != b
            # assert not g.has_edge(a, b)
            # Ideally the FA underlying this must only be able to send
            # create_edge actions which respect this a<b property (or
            # its inverse!) , otherwise symmetry will be broken
            # because of the way the parents method is written
            gp.add_edge(a, b)

        elif action.action is GraphActionType.AddNode:
            if len(g) == 0:
                assert action.source == 0  # TODO: this may not be useful
                gp.add_node(0, v=action.value)
            else:
                assert action.source in g.nodes
                e = [action.source, max(g.nodes) + 1]
                if action.relabel is not None:
                    raise ValueError("deprecated")
                # if kw and 'relabel' in kw:
                #     e[1] = kw['relabel']  # for `parent` consistency, allow relabeling
                assert not g.has_edge(*e)
                gp.add_node(e[1], v=action.value)
                gp.add_edge(*e)

        elif action.action is GraphActionType.SetNodeAttr:
            # assert self.allow_node_attr
            assert action.source in gp.nodes
            # For some "optional" attributes like wildcard atoms, we indicate that they haven't been
            # chosen by the 'None' value. Here we make sure that either the attribute doesn't
            # exist, or that it's an optional attribute that hasn't yet been set.
            assert action.attr not in gp.nodes[action.source] or gp.nodes[action.source][action.attr] is None
            gp.nodes[action.source][action.attr] = action.value

        elif action.action is GraphActionType.SetEdgeAttr:
            assert self.allow_edge_attr
            # assert g.has_edge(action.source, action.target)
            # assert action.attr not in gp.edges[(action.source, action.target)]
            gp.edges[(action.source, action.target)][action.attr] = action.value

        elif action.action is GraphActionType.RemoveNode:
            # assert g.has_node(action.source)
            gp = graph_without_node(gp, action.source)
        elif action.action is GraphActionType.RemoveNodeAttr:
            # assert g.has_node(action.source)
            gp = graph_without_node_attr(gp, action.source, action.attr)
        elif action.action is GraphActionType.RemoveEdge:
            # assert g.has_edge(action.source, action.target)
            gp = graph_without_edge(gp, (action.source, action.target))
        elif action.action is GraphActionType.RemoveEdgeAttr:
            # assert g.has_edge(action.source, action.target)
            gp = graph_without_edge_attr(gp, (action.source, action.target), action.attr)
        else:
            raise ValueError(f"Unknown action type {action.action}", action.action)

        return gp

    def parents(self, g: Graph):
        """List possible parents of graph `g`

        Parameters
        ----------
        g: Graph
            graph

        Returns
        -------
        parents: List[Pair(GraphAction, Graph)]
            The list of parent-action pairs that lead to `g`.
        """
        parents: List[Tuple[GraphAction, Graph]] = []
        # Count node degrees
        degree: Dict[int, int] = defaultdict(int)
        for a, b in g.edges:
            degree[a] += 1
            degree[b] += 1

        def add_parent(a, new_g):
            # Only add parent if the proposed parent `new_g` is not isomorphic
            # to already identified parents
            for ap, gp in parents:
                # Here we are relying on the dict equality operator for nodes and edges
                if is_isomorphic(new_g, gp, lambda a, b: a == b, lambda a, b: a == b):
                    return
            parents.append((a, new_g))

        for a, b in g.edges:
            if degree[a] > 1 and degree[b] > 1 and len(g.edges[(a, b)]) == 0:
                # Can only remove edges connected to non-leaves and without
                # attributes (the agent has to remove the attrs, then remove
                # the edge)
                new_g = graph_without_edge(g, (a, b))
                if nx.algorithms.is_connected(new_g):
                    add_parent(GraphAction(GraphActionType.AddEdge, source=a, target=b), new_g)
            for k in g.edges[(a, b)]:
                add_parent(
                    GraphAction(GraphActionType.SetEdgeAttr, source=a, target=b, attr=k, value=g.edges[(a, b)][k]),
                    graph_without_edge_attr(g, (a, b), k),
                )

        for i in g.nodes:
            # Can only remove leaf nodes and without attrs (except 'v'),
            # and without edges with attrs.
            if degree[i] == 1 and len(g.nodes[i]) == 1:
                edge = list(g.edges(i))[0]  # There should only be one since deg == 1
                if len(g.edges[edge]) == 0:
                    anchor = edge[0] if edge[1] == i else edge[1]
                    new_g = graph_without_node(g, i)
                    add_parent(
                        GraphAction(GraphActionType.AddNode, source=anchor, value=g.nodes[i]["v"]),
                        new_g,
                    )
            if len(g.nodes) == 1 and len(g.nodes[i]) == 1:
                # The final node is degree 0, need this special case to remove it
                # and end up with S0, the empty graph root (but only if it has no attrs except 'v')
                add_parent(
                    GraphAction(GraphActionType.AddNode, source=0, value=g.nodes[i]["v"]),
                    graph_without_node(g, i),
                )
            for k in g.nodes[i]:
                if k == "v":
                    continue
                add_parent(
                    GraphAction(GraphActionType.SetNodeAttr, source=i, attr=k, value=g.nodes[i][k]),
                    graph_without_node_attr(g, i, k),
                )
        return parents

    def count_backward_transitions(self, g: Graph, check_idempotent: bool = False):
        """Counts the number of parents of g (by default, without checking for isomorphisms)"""
        # We can count actions backwards easily, but only if we don't check that they don't lead to
        # the same parent. To do so, we need to enumerate (unique) parents and count how many there are:
        if check_idempotent:
            return len(self.parents(g))
        c = 0
        deg = [g.degree[i] for i in range(len(g.nodes))]
        has_connected_edge_attr = [False] * len(g.nodes)
        bridges = g.bridges()
        for a, b in g.edges:
            if deg[a] > 1 and deg[b] > 1 and len(g.edges[(a, b)]) == 0:
                # Can only remove edges connected to non-leaves and without
                # attributes (the agent has to remove the attrs, then remove
                # the edge). Removal cannot disconnect the graph.
                if (a, b) not in bridges and (b, a) not in bridges:
                    c += 1
            num_attrs = len(g.edges[(a, b)])
            c += num_attrs  # One action per edge attr
            if num_attrs > 0:
                has_connected_edge_attr[a] = True
                has_connected_edge_attr[b] = True
        for i in g.nodes:
            if deg[i] == 1 and len(g.nodes[i]) == 1 and not has_connected_edge_attr[i]:
                c += 1
            c += len(g.nodes[i]) - 1  # One action per node attr, except 'v'
            if len(g.nodes) == 1 and len(g.nodes[i]) == 1:
                # special case if last node in graph
                c += 1
        return c

    def reverse(self, g: Graph, ga: GraphAction):
        if ga.action == GraphActionType.Stop:
            return ga
        elif ga.action == GraphActionType.AddNode:
            return GraphAction(GraphActionType.RemoveNode, source=len(g.nodes))
        elif ga.action == GraphActionType.AddEdge:
            return GraphAction(GraphActionType.RemoveEdge, source=ga.source, target=ga.target)
        elif ga.action == GraphActionType.SetNodeAttr:
            return GraphAction(GraphActionType.RemoveNodeAttr, source=ga.source, attr=ga.attr)
        elif ga.action == GraphActionType.SetEdgeAttr:
            return GraphAction(GraphActionType.RemoveEdgeAttr, source=ga.source, target=ga.target, attr=ga.attr)
        elif ga.action == GraphActionType.RemoveNode:
            # TODO: implement neighbors or something?
            # neighbors = list(g.neighbors(ga.source))
            # source = 0 if not len(neighbors) else neighbors[0]
            neighbors = [i for i in g.edges if i[0] == ga.source or i[1] == ga.source]
            assert len(neighbors) <= 1  # RemoveNode should only be a legal action if the node has one or zero neighbors
            source = 0 if not len(neighbors) else neighbors[0][0] if neighbors[0][0] != ga.source else neighbors[0][1]
            return GraphAction(GraphActionType.AddNode, source=source, value=g.nodes[ga.source]["v"])
        elif ga.action == GraphActionType.RemoveEdge:
            return GraphAction(GraphActionType.AddEdge, source=ga.source, target=ga.target)
        elif ga.action == GraphActionType.RemoveNodeAttr:
            return GraphAction(
                GraphActionType.SetNodeAttr,
                source=ga.source,
                target=ga.target,
                attr=ga.attr,
                value=g.nodes[ga.source][ga.attr],
            )
        elif ga.action == GraphActionType.RemoveEdgeAttr:
            return GraphAction(
                GraphActionType.SetEdgeAttr,
                source=ga.source,
                target=ga.target,
                attr=ga.attr,
                value=g.edges[ga.source, ga.target][ga.attr],
            )
        else:
            raise ValueError(f"Unknown action type {ga.action}", ga.action)


def generate_forward_trajectory(g: Graph, max_nodes: int = None) -> List[Tuple[Graph, GraphAction]]:
    """Sample (uniformly) a trajectory that generates `g`"""
    # TODO: should this be a method of GraphBuildingEnv? handle set_node_attr flags and so on?
    gn = Graph()
    # Choose an arbitrary starting point, add to the stack
    stack: List[Tuple[int, ...]] = [(np.random.randint(0, len(g.nodes)),)]
    traj = []
    # This map keeps track of node labels in gn, since we have to start from 0
    relabeling_map: Dict[int, int] = {}
    while len(stack):
        # We pop from the stack until all nodes and edges have been
        # generated and their attributes have been set. Uninserted
        # nodes/edges will be added to the stack as the graph is
        # expanded from the starting point. Nodes/edges that have
        # attributes will be reinserted into the stack until those
        # attributes are "set".
        i = stack.pop(np.random.randint(len(stack)))

        gt = gn.copy()  # This is a shallow copy
        if len(i) > 1:  # i is an edge
            e = relabeling_map.get(i[0], None), relabeling_map.get(i[1], None)
            if e in gn.edges:
                # i exists in the new graph, that means some of its attributes need to be added.
                #
                # This remap is a special case for the fragment environment, due to the (poor) design
                # choice of treating directed edges as undirected edges. Until we have routines for
                # directed graphs, this may need to stay.
                def possibly_remap(attr):
                    if attr == f"{i[0]}_attach":
                        return f"{e[0]}_attach"
                    elif attr == f"{i[1]}_attach":
                        return f"{e[1]}_attach"
                    return attr

                attrs = [j for j in g.edges[i] if possibly_remap(j) not in gn.edges[e]]
                if len(attrs) == 0:
                    continue  # If nodes are in cycles edges leading to them get stack multiple times, disregard
                iattr = attrs[np.random.randint(len(attrs))]
                eattr = possibly_remap(iattr)
                gn.edges[e][eattr] = g.edges[i][iattr]
                act = GraphAction(
                    GraphActionType.SetEdgeAttr, source=e[0], target=e[1], attr=eattr, value=g.edges[i][iattr]
                )
            else:
                # i doesn't exist, add the edge
                if e[1] not in gn.nodes:
                    # The endpoint of the edge is not in the graph, this is a AddNode action
                    assert e[1] is None  # normally we shouldn't have relabeled i[1] yet
                    relabeling_map[i[1]] = len(relabeling_map)
                    e = e[0], relabeling_map[i[1]]
                    gn.add_node(e[1], v=g.nodes[i[1]]["v"])
                    gn.add_edge(*e)
                    for j in g[i[1]]:  # stack unadded edges/neighbours
                        jp = relabeling_map.get(j, None)
                        if jp not in gn or (e[1], jp) not in gn.edges:
                            stack.append((i[1], j))
                    act = GraphAction(GraphActionType.AddNode, source=e[0], value=g.nodes[i[1]]["v"])
                    if len(gn.nodes[e[1]]) < len(g.nodes[i[1]]):
                        stack.append((i[1],))  # we still have attributes to add to node i[1]
                else:
                    # The endpoint is in the graph, this is an AddEdge action
                    assert e[0] in gn.nodes
                    gn.add_edge(*e)
                    act = GraphAction(GraphActionType.AddEdge, source=e[0], target=e[1])

            if len(gn.edges[e]) < len(g.edges[i]):
                stack.append(i)  # we still have attributes to add to edge i
        else:  # i is a node, (u,)
            u = i[0]
            n = relabeling_map.get(u, None)
            if n not in gn.nodes:
                # u doesn't exist yet, this should only happen for the first node
                assert len(gn.nodes) == 0
                act = GraphAction(GraphActionType.AddNode, source=0, value=g.nodes[u]["v"])
                n = relabeling_map[u] = len(relabeling_map)
                gn.add_node(0, v=g.nodes[u]["v"])
                for j in g[u]:  # For every neighbour of node u
                    if relabeling_map.get(j, None) not in gn:
                        stack.append((u, j))  # push the (u,j) edge onto the stack
            else:
                # u exists, meaning we have attributes left to add
                attrs = [j for j in g.nodes[u] if j not in gn.nodes[n]]
                attr = attrs[np.random.randint(len(attrs))]
                gn.nodes[n][attr] = g.nodes[u][attr]
                act = GraphAction(GraphActionType.SetNodeAttr, source=n, attr=attr, value=g.nodes[u][attr])
            if len(gn.nodes[n]) < len(g.nodes[u]):
                stack.append((u,))  # we still have attributes to add to node u
        traj.append((gt, act))
    traj.append((gn, GraphAction(GraphActionType.Stop)))
    return traj


class GraphActionCategorical:
    def __init__(
        self,
        graphs: gd.Batch,
        logits: List[torch.Tensor],
        keys: List[Union[str, None]],
        types: List[GraphActionType],
        deduplicate_edge_index=True,
        masks: List[torch.Tensor] = None,
        slice_dict: Optional[dict[str, torch.Tensor]] = None,
    ):
        """A multi-type Categorical compatible with generating structured actions.

        What is meant by type here is that there are multiple types of
        mutually exclusive actions, e.g. AddNode and AddEdge are
        mutually exclusive, but since their logits will be produced by
        different variable-sized tensors (corresponding to different
        elements of the graph, e.g. nodes or edges) it is inconvient
        to stack them all into one single Categorical. This class
        provides this convenient interaction between torch_geometric
        Batch objects and lists of logit tensors.

        Parameters
        ----------
        graphs: Batch
            A Batch of graphs to which the logits correspond
        logits: List[Tensor]
            A list of tensors of shape `(n, m)` representing logits
            over a variable number of graph elements (e.g. nodes) for
            which there are `m` possible actions. `n` should thus be
            equal to the sum of the number of such elements for each
            graph in the Batch object. The length of the `logits` list
            should thus be equal to the number of element types (in
            other words there should be one tensor per type).
        keys: List[Union[str, None]]
            The keys corresponding to the Graph elements for each
            tensor in the logits list. Used to extract the `_batch`
            and slice attributes. For example, if the first logit
            tensor is a per-node action logit, and the second is a
            per-edge, `keys` could be `['x', 'edge_index']`. If
            keys[i] is None, the corresponding logits are assumed to
            be graph-level (i.e. if there are `k` graphs in the Batch
            object, this logit tensor would have shape `(k, m)`)
        types: List[GraphActionType]
            The action type each logit corresponds to.
        deduplicate_edge_index: bool, default=True
            If true, this means that the 'edge_index' keys have been reduced
            by e_i[::2] (presumably because the graphs are undirected)
        masks: List[Tensor], default=None
            If not None, a list of broadcastable tensors that multiplicatively
            mask out logits of invalid actions
        slice_dist: Optional[dict[str, Tensor]], default=None
            If not None, a map of tensors that indicate the start (and end) the graph index
            of each object keyed. If None, uses the `_slice_dict` attribute of the graphs.
        """
        self.num_graphs = graphs.num_graphs
        assert all([i.ndim == 2 for i in logits])
        assert len(logits) == len(types) == len(keys)
        if masks is not None:
            assert len(logits) == len(masks)
            assert all([i.ndim == 2 for i in masks])
        # The logits
        self.logits = logits
        self.types = types
        self.keys = keys
        self.dev = dev = graphs.x.device
        self._epsilon = 1e-38
        # TODO: mask is only used by graph_sampler, but maybe we should be more careful with it
        # (e.g. in a softmax and such)
        # Can be set to indicate which logits are masked out (shape must match logits or have
        # broadcast dimensions already set)
        self.masks: List[Any] = masks

        # I'm extracting batches and slices in a slightly hackish way,
        # but I'm not aware of a proper API to torch_geometric that
        # achieves this "neatly" without accessing private attributes

        # This is the minibatch index of each entry in the logits
        # i.e., if graph i in the Batch has N[i] nodes,
        #    g.batch == [0,0,0, ...,  1,1,1,1,1, ... ]
        #                 N[0] times    N[1] times
        # This generalizes to edges and non-edges.
        # Append '_batch' to keys except for 'x', since TG has a special case (done by default for 'x')
        self.batch = [
            getattr(graphs, f"{k}_batch" if k != "x" else "batch") if k is not None
            # None signals a global logit rather than a per-instance logit
            else torch.arange(graphs.num_graphs, device=dev)
            for k in keys
        ]
        # This is the cumulative sum (prefixed by 0) of N[i]s
        slice_dict = graphs._slice_dict if slice_dict is None else slice_dict
        self.slice = [
            slice_dict[k].to(dev) if k is not None else torch.arange(graphs.num_graphs + 1, device=dev) for k in keys
        ]
        self.logprobs = None

        if deduplicate_edge_index and "edge_index" in keys:
            for idx, k in enumerate(keys):
                if k != "edge_index":
                    continue
                self.batch[idx] = self.batch[idx][::2]
                self.slice[idx] = self.slice[idx].div(2, rounding_mode="floor")

    def detach(self):
        new = copy.copy(self)
        new.logits = [i.detach() for i in new.logits]
        if new.logprobs is not None:
            new.logprobs = [i.detach() for i in new.logprobs]
        return new

    def to(self, device):
        self.dev = device
        self.logits = [i.to(device) for i in self.logits]
        self.batch = [i.to(device) for i in self.batch]
        self.slice = [i.to(device) for i in self.slice]
        if self.logprobs is not None:
            self.logprobs = [i.to(device) for i in self.logprobs]
        if self.masks is not None:
            self.masks = [i.to(device) for i in self.masks]
        return self

    def _compute_batchwise_max(
        self,
        x: List[torch.Tensor],
        detach: bool = True,
        batch: Optional[List[torch.Tensor]] = None,
        reduce_columns: bool = True,
    ):
        """Compute the maximum value of each batch element in `x`

        Parameters
        ----------
        x: List[torch.Tensor]
            A list of tensors of shape `(n, m)` (e.g. representing logits)
        detach: bool, default=True
            If true, detach the tensors before computing the max
        batch: List[torch.Tensor], default=None
            The batch index of each element in `x`. If None, uses self.batch
        reduce_columns: bool, default=True
            If true computes the max over the columns, and returns a tensor of shape `(k,)`
            If false, only reduces over rows, returns a list of (values, indexes) tuples.

        Returns
        -------
        maxl: (values: torch.Tensor, indices: torch.Tensor)
            A named tuple of tensors of shape `(k,)` where `k` is the number of graphs in the batch, unless
            reduce_columns is False. In the latter case, returns a list of named tuples that don't have columns reduced.
        """
        if detach:
            x = [i.detach() for i in x]
        if batch is None:
            batch = self.batch
        # First we prefill `out` with the minimum values in case
        # there are no corresponding logits (this can happen if e.g. a
        # graph has no edges), we don't want to accidentally take the
        # max of that type, since we'd get 0.
        min_val = torch.finfo().min
        outs = [torch.zeros(self.num_graphs, i.shape[1], device=self.dev) + min_val for i in x]
        maxl = [scatter_max(i, b, dim=0, out=out) for i, b, out in zip(x, batch, outs)]
        if reduce_columns:
            return torch.cat([values for values, indices in maxl], dim=1).max(1)
        return maxl

    def logsoftmax(self):
        """Compute log-probabilities given logits"""
        if self.logprobs is not None:
            return self.logprobs
        # Use the `subtract by max` trick to avoid precision errors.
        maxl = self._compute_batchwise_max(self.logits).values
        # substract by max then take exp
        # x[b, None] indexes by the batch to map back to each node/edge and adds a broadcast dim
        corr_logits = [(i - maxl[b, None]) for i, b in zip(self.logits, self.batch)]
        exp_logits = [i.exp().clamp(self._epsilon) for i, b in zip(corr_logits, self.batch)]
        # sum corrected exponentiated logits, to get log(Z') = log(Z - max) = log(sum(exp(logits - max)))
        logZ = sum(
            [
                scatter(i, b, dim=0, dim_size=self.num_graphs, reduce="sum").sum(1)
                for i, b in zip(exp_logits, self.batch)
            ]
        ).log()
        # log probabilities is log(exp(logit) / Z) = (logit - max) - log(Z')
        self.logprobs = [i - logZ[b, None] for i, b in zip(corr_logits, self.batch)]
        return self.logprobs

    def logsumexp(self, x=None):
        """Reduces `x` (the logits by default) to one scalar per graph"""
        if x is None:
            x = self.logits
        # Use the `subtract by max` trick to avoid precision errors.
        maxl = self._compute_batchwise_max(x).values
        # substract by max then take exp
        # x[b, None] indexes by the batch to map back to each node/edge and adds a broadcast dim
        exp_vals = [(i - maxl[b, None]).exp().clamp(self._epsilon) for i, b in zip(x, self.batch)]
        # sum corrected exponentiated logits, to get log(Z - max) = log(sum(exp(logits)) - max)
        reduction = sum(
            [scatter(i, b, dim=0, dim_size=self.num_graphs, reduce="sum").sum(1) for i, b in zip(exp_vals, self.batch)]
        ).log()
        # Add back max
        return reduction + maxl

    def sample(self) -> List[Tuple[int, int, int]]:
        """Samples this categorical
        Returns
        -------
        actions: List[Tuple[int, int, int]]
            A list of indices representing [action type, element index, action index]. See constructor.
        """
        # Use the Gumbel trick to sample categoricals
        # i.e. if X ~ argmax(logits - log(-log(uniform(logits.shape))))
        # then  p(X = i) = exp(logits[i]) / Z
        # Here we have to do the argmax first over the variable number
        # of rows of each element type for each graph in the
        # minibatch, then over the different types (since they are
        # mutually exclusive).

        # Uniform noise
        u = [torch.rand(i.shape, device=self.dev) for i in self.logits]
        # Gumbel noise
        gumbel = [logit - (-noise.log()).log() for logit, noise in zip(self.logits, u)]
        # Take the argmax
        return self.argmax(x=gumbel)

    def argmax(
        self,
        x: List[torch.Tensor],
        batch: List[torch.Tensor] = None,
        dim_size: int = None,
    ) -> List[Tuple[int, int, int]]:
        """Takes the argmax, i.e. if x are the logits, returns the most likely action.

        Parameters
        ----------
        x: List[Tensor]
            Tensors in the same format as the logits (see constructor).
        batch: List[Tensor]
            Tensors in the same format as the batch indices of torch_geometric, default `self.batch`.
        dim_size: int
            The reduction dimension, default `self.num_graphs`.
        Returns
        -------
        actions: List[Tuple[int, int, int]]
            A list of indices representing [action type, element index, action index]. See constructor.
        """
        # scatter_max and .max create a (values, indices) pair
        # These logits are 2d (num_obj_of_type, num_actions_of_type),
        # first reduce-max over the batch, which preserves the
        # columns, so we get (minibatch_size, num_actions_of_type).
        if batch is None:
            batch = self.batch
        if dim_size is None:
            dim_size = self.num_graphs
        # We don't want to reduce over the columns, since we want to keep the index within each column of the max
        mnb_max = self._compute_batchwise_max(x, batch=batch, reduce_columns=False)
        # Then over cols, this gets us which col holds the max value,
        # so we get (minibatch_size,)
        col_max = [values.max(1) for values, idx in mnb_max]
        # Now we look up which row in those argmax cols was the max:
        row_pos = [idx_mnb[torch.arange(len(idx_col)), idx_col] for (_, idx_mnb), (_, idx_col) in zip(mnb_max, col_max)]
        # The maxes themselves
        maxs = [values for values, idx in col_max]
        # Now we need to check which type of logit has the actual max
        type_max_val, type_max_idx = torch.stack(maxs).max(0)
        if torch.isfinite(type_max_val).logical_not_().any():
            raise ValueError("Non finite max value in sample", (type_max_val, x))

        assert dim_size == type_max_idx.shape[0]
        ar = torch.arange(type_max_idx.shape[0], device=type_max_idx.device)
        # Now we can return the indices of where the actions occured
        # in the form List[(type, row, column)]
        # Subtract from the slice of that type and index, since the computed
        # row position is batch-wise rather graph-wise
        argmaxes = torch.stack(
            [
                type_max_idx,
                (torch.stack(row_pos) - torch.stack(self.slice)[:, :-1])[type_max_idx, ar],
                torch.stack([i.indices for i in col_max])[type_max_idx, ar],
            ]
        ).T
        # It's now up to the Context class to create GraphBuildingAction instances
        # if it wants to convert these indices to env-compatible actions
        return argmaxes

    def log_prob(self, actions: List[Tuple[int, int, int]], logprobs: torch.Tensor = None, batch: torch.Tensor = None):
        """The log-probability of a list of action tuples, effectively indexes `logprobs` using internal
        slice indices.

        Parameters
        ----------
        actions: List[Tuple[int, int, int]]
            A list of n action tuples denoting indices
        logprobs: List[Tensor]
            [Optional] The log-probablities to be indexed (self.logsoftmax() by default) in order (i.e. this
            assumes there are n graphs represented by this object).
        batch: Tensor
            [Optional] The batch of each action. If None (default) then this is arange(num_graphs), i.e. one
            action per graph is selected, in order.

        Returns
        -------
        log_prob: Tensor
            The log probability of each action.
        """
        N = self.num_graphs
        if logprobs is None:
            logprobs = self.logsoftmax()
        if batch is None:
            batch = torch.arange(N, device=self.dev)
        # We want to do the equivalent of this:
        #    [logprobs[t][row + self.slice[t][i], col] for i, (t, row, col) in zip(batch, actions)]
        # but faster.

        # each action is a 3-tuple, (type, row, column), where type is the index of the action type group.
        actions = torch.as_tensor(actions, device=self.dev, dtype=torch.long)
        assert actions.shape[0] == batch.shape[0]  # Check there are as many actions as batch indices
        # To index the log probabilities efficiently, we will ravel the array, and compute the
        # indices of the raveled actions.
        # First, flatten and cat:
        all_logprobs = torch.cat([i.flatten() for i in logprobs])
        # The action type offset depends on how many elements each logit group has, and we retrieve by
        # the type index 0:
        t_offsets = torch.tensor([0] + [i.numel() for i in logprobs], device=self.dev).cumsum(0)[actions[:, 0]]
        # The row offset depends on which row the graph's corresponding logits start (since they are
        # all concatenated together). This is stored in self.slice; each logit group has its own
        # slice tensor of shape N+1 (since the 0th entry is always 0).
        # We want slice[t][i] for every graph i in the batch, since each slice has N+1 elements we
        # multiply t by N+1, batch is by default arange(N) so it just gets each graph's
        # corresponding row index.
        graph_row_offsets = torch.cat(self.slice)[actions[:, 0] * (N + 1) + batch]
        # Now we add the row value. To do that we need to know the number of elements of each row in
        # the flattened array, this is simply i.shape[1].
        row_lengths = torch.tensor([i.shape[1] for i in logprobs], device=self.dev)
        # Now we can multiply the length of the row for each type t by the actual row index,
        # offsetting by the row at which each graph's logits start.
        row_offsets = row_lengths[actions[:, 0]] * (actions[:, 1] + graph_row_offsets)
        # This is the last index in the raveled tensor, therefore the offset is just the column value
        col_offsets = actions[:, 2]
        # Index the flattened array
        return all_logprobs[t_offsets + row_offsets + col_offsets]

    def entropy(self, logprobs=None):
        """The entropy for each graph categorical in the batch

        Parameters
        ----------
        logprobs: List[Tensor]
            The log-probablities of the policy (self.logsoftmax() by default)

        Returns
        -------
        entropies: Tensor
            The entropy for each graph categorical in the batch
        """
        if logprobs is None:
            logprobs = self.logsoftmax()
        entropy = -sum(
            [
                scatter(i * i.exp(), b, dim=0, dim_size=self.num_graphs, reduce="sum").sum(1)
                for i, b in zip(logprobs, self.batch)
            ]
        )
        return entropy


class GraphBuildingEnvContext:
    """A context class defines what the graphs are, how they map to and from data"""

    device: torch.device
    action_type_order: List[GraphActionType]

    def aidx_to_GraphAction(self, g: gd.Data, action_idx: Tuple[int, int, int], fwd: bool = True) -> GraphAction:
        """Translate an action index (e.g. from a GraphActionCategorical) to a GraphAction
        Parameters
        ----------
        g: gd.Data
            The graph to which the action is being applied
        action_idx: Tuple[int, int, int]
            The tensor indices for the corresponding action
        fwd: bool
            If True (default) then this is a forward action

        Returns
        -------
        action: GraphAction
            A graph action that could be applied to the original graph coressponding to g.
        """
        raise NotImplementedError()

    def GraphAction_to_aidx(self, g: gd.Data, action: GraphAction) -> Tuple[int, int, int]:
        """Translate a GraphAction to an action index (e.g. from a GraphActionCategorical)
        Parameters
        ----------
        g: gd.Data
            The graph to which the action is being applied
        action: GraphAction
            A graph action that could be applied to the original graph coressponding to g.

        Returns
        -------
        action_idx: Tuple[int, int, int]
            The tensor indices for the corresponding action
        """
        raise NotImplementedError()

    def graph_to_Data(self, g: Graph) -> gd.Data:
        """Convert a networkx Graph to a torch geometric Data instance
        Parameters
        ----------
        g: Graph
            A graph instance.

        Returns
        -------
        torch_g: gd.Data
            The corresponding torch_geometric graph.
        """
        raise NotImplementedError()

    def collate(self, graphs: List[gd.Data]) -> gd.Batch:
        """Convert a list of torch geometric Data instances to a Batch
        instance.  This exists so that environment contexts can set
        custom batching attributes, e.g. by using `follow_batch`.

        Parameters
        ----------
        graphs: List[gd.Data]
            Graph instances

        Returns
        -------
        batch: gd.Batch
            The corresponding batch.
        """
        return gd.Batch.from_data_list(graphs)

    def is_sane(self, g: Graph) -> bool:
        """Verifies whether a graph is sane according to the context. This can
        catch, e.g. impossible molecules.

        Parameters
        ----------
        g: Graph
            A graph.

        Returns
        -------
        is_sane: bool:
            True if the environment considers g to be sane.
        """
        raise NotImplementedError()

    def mol_to_graph(self, mol: Mol) -> Graph:
        """Verifies whether a graph is sane according to the context. This can
        catch, e.g. impossible molecules.

        Parameters
        ----------
        mol: Mol
            An RDKit molecule

        Returns
        -------
        g: Graph
            The corresponding Graph representation of that molecule.
        """
        raise NotImplementedError()

    def object_to_log_repr(self, g: Graph) -> str:
        """Convert a Graph to a string representation for logging purposes"""
        return json.dumps(
            [[(i, g.nodes[i]) for i in g.nodes], [(e, g.edges[e]) for e in g.edges]], separators=(",", ":")
        )<|MERGE_RESOLUTION|>--- conflicted
+++ resolved
@@ -26,12 +26,9 @@
     def bridges(self):
         return list(nx.bridges(self))
 
-<<<<<<< HEAD
-=======
     def relabel_nodes(self, rmap):
         return nx.relabel_nodes(self, rmap)
 
->>>>>>> e6b7906e
 
 def graph_without_edge(g, e):
     gp = g.copy()
