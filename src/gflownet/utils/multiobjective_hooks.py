--- conflicted
+++ resolved
@@ -13,13 +13,8 @@
 
 
 class MultiObjectiveStatsHook:
-<<<<<<< HEAD
     def __init__(self, num_to_keep: int, log_dir: str, save_every: int = 50, compute_hvi=False, compute_hsri=False,
-                 compute_normed=False, compute_reach=False):
-=======
-    def __init__(self, num_to_keep: int, log_dir: str, save_every: int = 50, compute_hvi=True, compute_hsri=False,
                  compute_normed=False, compute_igd=False, compute_pc_entropy=False):
->>>>>>> 57a71723
         # This __init__ is only called in the main process. This object is then (potentially) cloned
         # in pytorch data worker processed and __call__'ed from within those processes. This means
         # each process will compute its own Pareto front, which we will accumulate in the main
