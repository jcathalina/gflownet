from collections import defaultdict
import pathlib
import queue
import threading
from typing import List

import numpy as np
import torch
from torch import Tensor
import torch.multiprocessing as mp

from gflownet.utils import metrics


class MultiObjectiveStatsHook:
    def __init__(self, num_to_keep: int, log_dir: str, save_every: int = 50, compute_hvi=False, compute_hsri=False,
<<<<<<< HEAD
                 compute_normed=False, compute_igd=False, compute_pc_entropy=False):
=======
                 compute_normed=False, compute_igd=False, compute_pc_entropy=False, compute_focus_accuracy=False,
                 focus_cosim=None):
>>>>>>> 69e0f41d
        # This __init__ is only called in the main process. This object is then (potentially) cloned
        # in pytorch data worker processed and __call__'ed from within those processes. This means
        # each process will compute its own Pareto front, which we will accumulate in the main
        # process by pushing local fronts to self.pareto_queue.
        self.num_to_keep = num_to_keep
        self.hsri_epsilon = 0.3

        self.compute_hvi = compute_hvi
        self.compute_hsri = compute_hsri
        self.compute_normed = compute_normed
        self.compute_igd = compute_igd
        self.compute_pc_entropy = compute_pc_entropy
        self.compute_focus_accuracy = compute_focus_accuracy
        self.focus_cosim = focus_cosim

        self.all_flat_rewards: List[Tensor] = []
        self.all_focus_dirs: List[Tensor] = []
        self.all_smi: List[str] = []
        self.pareto_queue: mp.Queue = mp.Queue()
        self.pareto_front = None
        self.pareto_front_smi = None
        self.pareto_metrics = mp.Array('f', 4)

        self.stop = threading.Event()
        self.save_every = save_every
        self.log_path = pathlib.Path(log_dir) / 'pareto.pt'
        self.pareto_thread = threading.Thread(target=self._run_pareto_accumulation, daemon=True)
        self.pareto_thread.start()

    def __del__(self):
        self.stop.set()

    def _hsri(self, x):
        assert x.ndim == 2, "x should have shape (num points, num objectives)"
        upper = np.zeros(x.shape[-1]) + self.hsri_epsilon
        lower = np.ones(x.shape[-1]) * -1 - self.hsri_epsilon
        hsr_indicator = metrics.HSR_Calculator(lower, upper)
        try:
            hsri, _ = hsr_indicator.calculate_hsr(-x)
        except Exception:
            hsri = 1e-42
        return hsri

    def _run_pareto_accumulation(self):
        num_updates = 0
        while not self.stop.is_set():
            try:
                r, smi, owid = self.pareto_queue.get(block=True, timeout=1)
            except queue.Empty:
                continue
            except ConnectionError as e:
                print('Pareto Accumulation thread Queue ConnectionError', e)
                break

            # accumulates pareto fronts across batches
            if self.pareto_front is None:
                p = self.pareto_front = r
                psmi = smi
            else:
                p = np.concatenate([self.pareto_front, r], 0)
                psmi = self.pareto_front_smi + smi

            # distills down by removing dominated points
            idcs = metrics.is_pareto_efficient(-p, False)
            self.pareto_front = p[idcs]
            self.pareto_front_smi = [psmi[i] for i in idcs]

            # computes pareto metrics and store in multiprocessing array
            if self.compute_hvi:
                self.pareto_metrics[0] = metrics.get_hypervolume(torch.tensor(self.pareto_front), zero_ref=True)
            if self.compute_hsri:
                self.pareto_metrics[1] = self._hsri(self.pareto_front)
            if self.compute_igd:
                self.pareto_metrics[2] = metrics.get_IGD(torch.tensor(self.pareto_front))
            if self.compute_pc_entropy:
                self.pareto_metrics[3] = metrics.get_PC_entropy(torch.tensor(self.pareto_front))

            # saves data to disk
            num_updates += 1
            if num_updates % self.save_every == 0:
                if self.pareto_queue.qsize() > 10:
                    print("Warning: pareto metrics computation lagging")
                torch.save(
                    {
                        'pareto_front': self.pareto_front,
                        'pareto_metrics': list(self.pareto_metrics),
                        'pareto_front_smi': self.pareto_front_smi,
                    }, open(self.log_path, 'wb'))

    def __call__(self, trajs, rewards, flat_rewards, cond_info):
        # locally (in-process) accumulate flat rewards to build a better pareto estimate
        self.all_flat_rewards = self.all_flat_rewards + list(flat_rewards)
        self.all_focus_dirs = self.all_focus_dirs + list(cond_info['focus_dir'])
        self.all_smi = self.all_smi + list([i.get('smi', None) for i in trajs])
        if len(self.all_flat_rewards) > self.num_to_keep:
            self.all_flat_rewards = self.all_flat_rewards[-self.num_to_keep:]
            self.all_focus_dirs = self.all_focus_dirs[-self.num_to_keep:]
            self.all_smi = self.all_smi[-self.num_to_keep:]

        flat_rewards = torch.stack(self.all_flat_rewards).numpy()
        focus_dirs = torch.stack(self.all_focus_dirs).numpy()

        # collects empirical pareto front from in-process samples
        pareto_idces = metrics.is_pareto_efficient(-flat_rewards, return_mask=False)
        gfn_pareto = flat_rewards[pareto_idces]
        pareto_smi = [self.all_smi[i] for i in pareto_idces]

        # send pareto front to main process for lifetime accumulation
        worker_info = torch.utils.data.get_worker_info()
        wid = (worker_info.id if worker_info is not None else 0)
        self.pareto_queue.put((gfn_pareto, pareto_smi, wid))

        # compute in-process pareto metrics and collects lifetime pareto metrics from main process
        info = {}
        if self.compute_hvi:
            unnorm_hypervolume_with_zero_ref = metrics.get_hypervolume(torch.tensor(gfn_pareto), zero_ref=True)
            unnorm_hypervolume_wo_zero_ref = metrics.get_hypervolume(torch.tensor(gfn_pareto), zero_ref=False)
            info = {
                **info,
                'UHV, zero_ref=True': unnorm_hypervolume_with_zero_ref,
                'UHV, zero_ref=False': unnorm_hypervolume_wo_zero_ref,
                'lifetime_hv0': self.pareto_metrics[0],
            }
        if self.compute_normed:
            target_min = flat_rewards.min(0).copy()
            target_range = flat_rewards.max(0).copy() - target_min
            hypercube_transform = metrics.Normalizer(loc=target_min, scale=target_range)
            normed_gfn_pareto = hypercube_transform(gfn_pareto)
            hypervolume_with_zero_ref = metrics.get_hypervolume(torch.tensor(normed_gfn_pareto), zero_ref=True)
            hypervolume_wo_zero_ref = metrics.get_hypervolume(torch.tensor(normed_gfn_pareto), zero_ref=False)
            info = {
                **info,
                'HV, zero_ref=True': hypervolume_with_zero_ref,
                'HV, zero_ref=False': hypervolume_wo_zero_ref,
            }
        if self.compute_hsri:
            hsri_w_pareto = self._hsri(gfn_pareto)
            info = {
                **info,
                'hsri': hsri_w_pareto,
                'lifetime_hsri': self.pareto_metrics[1],
            }
        if self.compute_igd:
            igd = metrics.get_IGD(flat_rewards, ref_front=None)
            info = {
                **info,
                'igd': igd,
                'lifetime_igd_frontOnly': self.pareto_metrics[2],
            }
        if self.compute_pc_entropy:
            pc_ent = metrics.get_PC_entropy(flat_rewards, ref_front=None)
            info = {
                **info,
                'PCent': pc_ent,
                'lifetime_PCent_frontOnly': self.pareto_metrics[3],
            }
        if self.compute_focus_accuracy:
            focus_acc = metrics.get_focus_accuracy(torch.tensor(flat_rewards), torch.tensor(focus_dirs),
                                                   self.focus_cosim)
            info = {
                **info,
                'focus_acc': focus_acc,
            }

        return info


class TopKHook:
    def __init__(self, k, repeats, num_preferences):
        self.queue: mp.Queue = mp.Queue()
        self.k = k
        self.repeats = repeats
        self.num_preferences = num_preferences

    def __call__(self, trajs, rewards, flat_rewards, cond_info):
        self.queue.put([(i['data_idx'], r) for i, r in zip(trajs, rewards)])
        return {}

    def finalize(self):
        data = []
        while not self.queue.empty():
            try:
                data += self.queue.get(True, 1)
            except queue.Empty:
                # print("Warning, TopKHook queue timed out!")
                break
        repeats = defaultdict(list)
        for idx, r in data:
            repeats[idx // self.repeats].append(r)
        top_ks = [np.mean(sorted(i)[-self.k:]) for i in repeats.values()]
        assert len(top_ks) == self.num_preferences  # Make sure we got all of them?
        return top_ks<|MERGE_RESOLUTION|>--- conflicted
+++ resolved
@@ -14,12 +14,8 @@
 
 class MultiObjectiveStatsHook:
     def __init__(self, num_to_keep: int, log_dir: str, save_every: int = 50, compute_hvi=False, compute_hsri=False,
-<<<<<<< HEAD
-                 compute_normed=False, compute_igd=False, compute_pc_entropy=False):
-=======
                  compute_normed=False, compute_igd=False, compute_pc_entropy=False, compute_focus_accuracy=False,
                  focus_cosim=None):
->>>>>>> 69e0f41d
         # This __init__ is only called in the main process. This object is then (potentially) cloned
         # in pytorch data worker processed and __call__'ed from within those processes. This means
         # each process will compute its own Pareto front, which we will accumulate in the main
