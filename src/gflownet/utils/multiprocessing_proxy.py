import pickle
import queue
import threading

import torch
import torch.multiprocessing as mp


<<<<<<< HEAD
class MPObjectPlaceholder:
    """This class can be used for example as a model or dataset placeholder
    in a worker process, and translates calls to the object-placeholder to
    queries to the main process to execute on the real object."""

    def __init__(self, in_queues, out_queues, pickle_messages=False):
        self.qs = in_queues, out_queues
        self.device = torch.device("cpu")
        self.pickle_messages = pickle_messages
=======
class MPModelPlaceholder:
    """This class can be used as a Model in a worker process, and
    translates calls to queries to the main process"""

    def __init__(self, in_queues, out_queues):
        self.qs = in_queues, out_queues
        self.device = torch.device("cpu")
>>>>>>> 8d9d02f9
        self._is_init = False

    def _check_init(self):
        if self._is_init:
            return
        info = torch.utils.data.get_worker_info()
        self.in_queue = self.qs[0][info.id]
        self.out_queue = self.qs[1][info.id]
        self._is_init = True

<<<<<<< HEAD
    def encode(self, m):
        if self.pickle_messages:
            return pickle.dumps(m)
        return m

    def decode(self, m):
        if self.pickle_messages:
            return pickle.loads(m)
        return m

    def __getattr__(self, name):
        def method_wrapper(*a, **kw):
            self._check_init()
            self.in_queue.put(self.encode((name, a, kw)))
            return self.decode(self.out_queue.get())

        return method_wrapper

    def __call__(self, *a, **kw):
        self._check_init()
        self.in_queue.put(self.encode(("__call__", a, kw)))
        return self.decode(self.out_queue.get())

    def __len__(self):
        self._check_init()
        self.in_queue.put(("__len__", (), {}))
=======
    # TODO: make a generic method for this based on __getattr__
    def logZ(self, *a, **kw):
        self._check_init()
        self.in_queue.put(("logZ", a, kw))
        return self.out_queue.get()

    def __call__(self, *a, **kw):
        self._check_init()
        self.in_queue.put(("__call__", a, kw))
>>>>>>> 8d9d02f9
        return self.out_queue.get()


class MPObjectProxy:
    """This class maintains a reference to some object and
    creates a `placeholder` attribute which can be safely passed to
    multiprocessing DataLoader workers.

    The placeholders in each process send messages accross multiprocessing
    queues which are received by this proxy instance. The proxy instance then
    runs the calls on our object and sends the return value back to the worker.

    Starts its own (daemon) thread.
    Always passes CPU tensors between processes.
    """

<<<<<<< HEAD
    def __init__(self, obj, num_workers: int, cast_types: tuple, pickle_messages: bool = False):
        """Construct a multiprocessing object proxy.
=======
    def __init__(self, model: torch.nn.Module, num_workers: int, cast_types: tuple):
        """Construct a multiprocessing model proxy for torch DataLoaders.
>>>>>>> 8d9d02f9

        Parameters
        ----------
        obj: any python object to be proxied (typically a torch.nn.Module or ReplayBuffer)
            Lives in the main process to which method calls are passed
        num_workers: int
            Number of DataLoader workers
        cast_types: tuple
            Types that will be cast to cuda when received as arguments of method calls.
            torch.Tensor is cast by default.
        pickle_messages: bool
            If True, pickle messages sent between processes. This reduces load on shared
            memory, but increases load on CPU. It is recommended to activate this flag if
            encountering "Too many open files"-type errors.
        """
        self.in_queues = [mp.Queue() for i in range(num_workers)]  # type: ignore
        self.out_queues = [mp.Queue() for i in range(num_workers)]  # type: ignore
        self.pickle_messages = pickle_messages
        self.placeholder = MPObjectPlaceholder(self.in_queues, self.out_queues, pickle_messages)
        self.obj = obj
        if hasattr(obj, "parameters"):
            self.device = next(obj.parameters()).device
        else:
            self.device = torch.device("cpu")
        self.cuda_types = (torch.Tensor,) + cast_types
        self.stop = threading.Event()
        self.thread = threading.Thread(target=self.run, daemon=True)
        self.thread.start()

    def __del__(self):
        self.stop.set()

<<<<<<< HEAD
    def encode(self, m):
        if self.pickle_messages:
            return pickle.dumps(m)
        return m

    def decode(self, m):
        if self.pickle_messages:
            return pickle.loads(m)
        return m

    def to_cpu(self, i):
=======
    def to_msg(self, i):
>>>>>>> 8d9d02f9
        return i.detach().to(torch.device("cpu")) if isinstance(i, self.cuda_types) else i

    def run(self):
        while not self.stop.is_set():
            for qi, q in enumerate(self.in_queues):
                try:
                    r = self.decode(q.get(True, 1e-5))
                except queue.Empty:
                    continue
                except ConnectionError:
                    break
                attr, args, kwargs = r
                f = getattr(self.obj, attr)
                args = [i.to(self.device) if isinstance(i, self.cuda_types) else i for i in args]
                kwargs = {k: i.to(self.device) if isinstance(i, self.cuda_types) else i for k, i in kwargs.items()}
                result = f(*args, **kwargs)
                if isinstance(result, (list, tuple)):
                    msg = [self.to_cpu(i) for i in result]
                elif isinstance(result, dict):
                    msg = {k: self.to_cpu(i) for k, i in result.items()}
                else:
                    msg = self.to_cpu(result)
                self.out_queues[qi].put(self.encode(msg))


def mp_object_wrapper(obj, num_workers, cast_types, pickle_messages: bool = False):
    """Construct a multiprocessing object proxy for torch DataLoaders so
    that it does not need to be copied in every worker's memory. For example,
    this can be used to wrap a model such that only the main process makes
    cuda calls by forwarding data through the model, or a replay buffer
    such that the new data is pushed in from the worker processes but only the
    main process has to hold the full buffer in memory.

    Parameters
    ----------
    obj: any python object to be proxied (typically a torch.nn.Module or ReplayBuffer)
            Lives in the main process to which method calls are passed
    num_workers: int
        Number of DataLoader workers
    cast_types: tuple
        Types that will be cast to cuda when received as arguments of method calls.
        torch.Tensor is cast by default.
    pickle_messages: bool
            If True, pickle messages sent between processes. This reduces load on shared
            memory, but increases load on CPU. It is recommended to activate this flag if
            encountering "Too many open files"-type errors.

    Returns
    -------
    placeholder: MPObjectPlaceholder
        A placeholder object whose method calls route arguments to the main process

    """
    return MPObjectProxy(obj, num_workers, cast_types, pickle_messages).placeholder<|MERGE_RESOLUTION|>--- conflicted
+++ resolved
@@ -6,25 +6,15 @@
 import torch.multiprocessing as mp
 
 
-<<<<<<< HEAD
 class MPObjectPlaceholder:
     """This class can be used for example as a model or dataset placeholder
-    in a worker process, and translates calls to the object-placeholder to
-    queries to the main process to execute on the real object."""
+    in a worker process, and translates calls to the object-placeholder into
+    queries for the main process to execute on the real object."""
 
     def __init__(self, in_queues, out_queues, pickle_messages=False):
         self.qs = in_queues, out_queues
         self.device = torch.device("cpu")
         self.pickle_messages = pickle_messages
-=======
-class MPModelPlaceholder:
-    """This class can be used as a Model in a worker process, and
-    translates calls to queries to the main process"""
-
-    def __init__(self, in_queues, out_queues):
-        self.qs = in_queues, out_queues
-        self.device = torch.device("cpu")
->>>>>>> 8d9d02f9
         self._is_init = False
 
     def _check_init(self):
@@ -35,7 +25,6 @@
         self.out_queue = self.qs[1][info.id]
         self._is_init = True
 
-<<<<<<< HEAD
     def encode(self, m):
         if self.pickle_messages:
             return pickle.dumps(m)
@@ -62,17 +51,6 @@
     def __len__(self):
         self._check_init()
         self.in_queue.put(("__len__", (), {}))
-=======
-    # TODO: make a generic method for this based on __getattr__
-    def logZ(self, *a, **kw):
-        self._check_init()
-        self.in_queue.put(("logZ", a, kw))
-        return self.out_queue.get()
-
-    def __call__(self, *a, **kw):
-        self._check_init()
-        self.in_queue.put(("__call__", a, kw))
->>>>>>> 8d9d02f9
         return self.out_queue.get()
 
 
@@ -89,13 +67,8 @@
     Always passes CPU tensors between processes.
     """
 
-<<<<<<< HEAD
     def __init__(self, obj, num_workers: int, cast_types: tuple, pickle_messages: bool = False):
         """Construct a multiprocessing object proxy.
-=======
-    def __init__(self, model: torch.nn.Module, num_workers: int, cast_types: tuple):
-        """Construct a multiprocessing model proxy for torch DataLoaders.
->>>>>>> 8d9d02f9
 
         Parameters
         ----------
@@ -128,7 +101,6 @@
     def __del__(self):
         self.stop.set()
 
-<<<<<<< HEAD
     def encode(self, m):
         if self.pickle_messages:
             return pickle.dumps(m)
@@ -140,9 +112,6 @@
         return m
 
     def to_cpu(self, i):
-=======
-    def to_msg(self, i):
->>>>>>> 8d9d02f9
         return i.detach().to(torch.device("cpu")) if isinstance(i, self.cuda_types) else i
 
     def run(self):
