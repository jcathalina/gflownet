--- conflicted
+++ resolved
@@ -149,11 +149,10 @@
         num_edge_feat = num_emb if env_ctx.edges_are_unordered else num_emb * 2
         self.edges_are_duplicated = env_ctx.edges_are_duplicated
         self.edges_are_unordered = env_ctx.edges_are_unordered
-
-<<<<<<< HEAD
         self.action_type_order = env_ctx.action_type_order
 
-        # Every action type gets its own MLP that is fed the output of the GraphTransformer
+        # Every action type gets its own MLP that is fed the output of the GraphTransformer.
+        # Here we define the number of inputs and outputs of each of those (potential) MLPs.
         self._action_type_to_num_inputs_outputs = {
             GraphActionType.Stop: (num_glob_final, 1),
             GraphActionType.AddNode: (num_final, env_ctx.num_new_node_values),
@@ -177,25 +176,6 @@
             GraphActionType.RemoveNodeAttr: 'node',
             GraphActionType.RemoveEdge: 'edge',
             GraphActionType.RemoveEdgeAttr: 'edge',
-=======
-        self.emb2add_edge = mlp(num_edge_feat, num_emb, 1, num_mlp_layers)
-        self.emb2add_node = mlp(num_final, num_emb, env_ctx.num_new_node_values, num_mlp_layers)
-        if env_ctx.num_node_attr_logits is not None:
-            self.emb2set_node_attr = mlp(num_final, num_emb, env_ctx.num_node_attr_logits, num_mlp_layers)
-        if env_ctx.num_edge_attr_logits is not None:
-            self.emb2set_edge_attr = mlp(num_edge_feat, num_emb, env_ctx.num_edge_attr_logits, num_mlp_layers)
-        self.emb2stop = mlp(num_glob_final, num_emb, 1, num_mlp_layers)
-        self.emb2reward = mlp(num_glob_final, num_emb, 1, num_mlp_layers)
-        self.logZ = mlp(env_ctx.num_cond_dim, num_emb * 2, 1, 2)
-        self.action_type_order = env_ctx.action_type_order
-
-        self._emb_to_logits = {
-            GraphActionType.Stop: lambda emb: self.emb2stop(emb['graph']),
-            GraphActionType.AddNode: lambda emb: self.emb2add_node(emb['node']),
-            GraphActionType.SetNodeAttr: lambda emb: self.emb2set_node_attr(emb['node']),
-            GraphActionType.AddEdge: lambda emb: self.emb2add_edge(emb['non_edge']),
-            GraphActionType.SetEdgeAttr: lambda emb: self.emb2set_edge_attr(emb['edge']),
->>>>>>> 838bbd62
         }
         # The torch_geometric batch key each graph part corresponds to
         self._graph_part_to_key = {
@@ -204,20 +184,6 @@
             'non_edge': 'non_edge_index',
             'edge': 'edge_index',
         }
-        self._action_type_to_mask_name = {
-            GraphActionType.Stop: 'stop',
-            GraphActionType.AddNode: 'add_node',
-            GraphActionType.SetNodeAttr: 'set_node_attr',
-            GraphActionType.AddEdge: 'add_edge',
-            GraphActionType.SetEdgeAttr: 'set_edge_attr'
-        }
-
-    def _action_type_to_mask(self, t, g):
-        mask_name = self._action_type_to_mask_name[t] + '_mask'
-        return getattr(g, mask_name) if hasattr(g, mask_name) else 1
-
-    def _action_type_to_logit(self, t, emb, g):
-        return self._mask(self._emb_to_logits[t](emb), self._action_type_to_mask(t, g))
 
         # Here we create only the embedding -> logit mapping MLPs that are required by the environment
         mlps = {}
@@ -284,20 +250,9 @@
             'non_edge': non_edge_embeddings,
         }
 
-<<<<<<< HEAD
         graph_out = self.emb2graph_out(graph_embeddings)
         fwd_cat = self._make_cat(g, emb, self.action_type_order)
         if self.do_bck:
             bck_cat = self._make_cat(g, emb, self.bck_action_type_order)
             return fwd_cat, bck_cat, graph_out
-        return fwd_cat, graph_out
-=======
-        cat = GraphActionCategorical(
-            g,
-            logits=[self._action_type_to_logit(t, emb, g) for t in self.action_type_order],
-            keys=[self._action_type_to_key[t] for t in self.action_type_order],
-            masks=[self._action_type_to_mask(t, g) for t in self.action_type_order],
-            types=self.action_type_order,
-        )
-        return cat, self.emb2reward(graph_embeddings)
->>>>>>> 838bbd62
+        return fwd_cat, graph_out