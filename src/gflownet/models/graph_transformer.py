--- conflicted
+++ resolved
@@ -167,11 +167,7 @@
         super().__init__()
         self.transf = GraphTransformer(x_dim=env_ctx.num_node_dim, e_dim=env_ctx.num_edge_dim,
                                        g_dim=env_ctx.num_cond_dim, num_emb=num_emb, num_layers=num_layers,
-<<<<<<< HEAD
                                        i2h_width=i2h_width, num_heads=num_heads, ln_type=ln_type)
-=======
-                                       num_heads=num_heads, ln_type=ln_type)
->>>>>>> f74a5564
         num_final = num_emb
         num_glob_final = num_emb * 2
         num_edge_feat = num_emb if env_ctx.edges_are_unordered else num_emb * 2
