from collections.abc import Iterable
import os
import sqlite3
from typing import Callable, List

import numpy as np
from rdkit import RDLogger
import torch
import torch.nn as nn
from torch.utils.data import Dataset
from torch.utils.data import IterableDataset


class SamplingIterator(IterableDataset):
    """This class allows us to parallelise and train faster.

    By separating sampling data/the model and building torch geometric
    graphs from training the model, we can do the former in different
    processes, which is much faster since much of graph construction
    is CPU-bound.

    """
    def __init__(self, dataset: Dataset, model: nn.Module, batch_size: int, ctx, algo, task, device, ratio=0.5,
                 stream=True, log_dir: str = None, sample_cond_info=True, random_action_prob=0.):
        """Parameters
        ----------
        dataset: Dataset
            A dataset instance
        model: nn.Module
            The model we sample from (must be on CUDA already or share_memory() must be called so that
            parameters are synchronized between each worker)
        batch_size: int
            The number of trajectories, each trajectory will be comprised of many graphs, so this is
            _not_ the batch size in terms of the number of graphs (that will depend on the task)
        algo:
            The training algorithm, e.g. a TrajectoryBalance instance
        task: ConditionalTask
        ratio: float
            The ratio of offline trajectories in the batch.
        stream: bool
            If True, data is sampled iid for every batch. Otherwise, this is a normal in-order
            dataset iterator.
        log_dir: str
            If not None, logs each SamplingIterator worker's generated objects to that file.
        sample_cond_info: bool
            If True (default), then the dataset is a dataset of points used in offline training.
            If False, then the dataset is a dataset of preferences (e.g. used to validate the model)

        """
        self.data = dataset
        self.model = model
        self.batch_size = batch_size
        self.offline_batch_size = int(np.ceil(batch_size * ratio))
        self.online_batch_size = int(np.floor(batch_size * (1 - ratio)))
        self.ratio = ratio
        self.ctx = ctx
        self.algo = algo
        self.task = task
        self.device = device
        self.stream = stream
        self.sample_online_once = True  # TODO: deprecate this, disallow len(data) == 0 entirely
        self.sample_cond_info = sample_cond_info
        self.random_action_prob = random_action_prob
        self.log_molecule_smis = not hasattr(self.ctx, 'not_a_molecule_env')  # TODO: make this a proper flag
        if not sample_cond_info:
            # Slightly weird semantics, but if we're sampling x given some fixed (data) cond info
            # then "offline" refers to cond info and online to x, so no duplication and we don't end
            # up with 2*batch_size accidentally
            self.offline_batch_size = self.online_batch_size = batch_size
        self.log_dir = log_dir
        # This SamplingIterator instance will be copied by torch DataLoaders for each worker, so we
        # don't want to initialize per-worker things just yet, such as where the log the worker writes
        # to. This must be done in __iter__, which is called by the DataLoader once this instance
        # has been copied into a new python process.
        self.log = SQLiteLog()
        self.log_hooks: List[Callable] = []

    def add_log_hook(self, hook: Callable):
        self.log_hooks.append(hook)

    def _idx_iterator(self):
        RDLogger.DisableLog('rdApp.*')
        if self.stream:
            # If we're streaming data, just sample `offline_batch_size` indices
            while True:
                yield self.rng.integers(0, len(self.data), self.offline_batch_size)
        else:
            # Otherwise, figure out which indices correspond to this worker
            worker_info = torch.utils.data.get_worker_info()
            n = len(self.data)
            if n == 0:
                yield np.arange(0, 0)
                return
            if worker_info is None:
                start, end, wid = 0, n, -1
            else:
                nw = worker_info.num_workers
                wid = worker_info.id
                start, end = int(np.round(n / nw * wid)), int(np.round(n / nw * (wid + 1)))
            bs = self.offline_batch_size
            if end - start <= bs:
                yield np.arange(start, end)
                return
            for i in range(start, end - bs, bs):
                yield np.arange(i, i + bs)
            if i + bs < end:
                yield np.arange(i + bs, end)

    def __len__(self):
        if self.stream:
            return int(1e6)
        if len(self.data) == 0 and self.sample_online_once:
            return 1
        return len(self.data)

    def __iter__(self):
        worker_info = torch.utils.data.get_worker_info()
        self._wid = (worker_info.id if worker_info is not None else 0)
        # Now that we know we are in a worker instance, we can initialize per-worker things
        self.rng = self.algo.rng = self.task.rng = np.random.default_rng(142857 + self._wid)
        self.ctx.device = self.device
        if self.log_dir is not None:
            os.makedirs(self.log_dir, exist_ok=True)
            self.log_path = f'{self.log_dir}/generated_objs_{self._wid}.db'
            self.log.connect(self.log_path)

        for idcs in self._idx_iterator():
            num_offline = idcs.shape[0]  # This is in [0, self.offline_batch_size]
            # Sample conditional info such as temperature, trade-off weights, etc.

            if self.sample_cond_info:
                cond_info = self.task.sample_conditional_information(num_offline + self.online_batch_size)
                # Sample some dataset data
                objs, flat_rewards = map(list, zip(*[self.data[i] for i in idcs])) if len(idcs) else ([], [])
                flat_rewards = list(self.task.flat_reward_transform(
                    torch.stack(flat_rewards))) if len(flat_rewards) else []
                graphs = [self.ctx.obj_to_graph(m) for m in objs]
                trajs = self.algo.create_training_data_from_graphs(graphs)
                num_online = self.online_batch_size
            else:  # If we're not sampling the conditionals, then the idcs refer to listed preferences
                num_online = num_offline
                num_offline = 0
                cond_info = self.task.encode_conditional_information(torch.stack([self.data[i] for i in idcs]))
                trajs, flat_rewards = [], []

            is_valid = torch.ones(num_offline + num_online).bool()
            # Sample some on-policy data
            if num_online > 0:
                with torch.no_grad():
                    trajs += self.algo.create_training_data_from_own_samples(self.model, num_online,
                                                                             cond_info['encoding'][num_offline:],
                                                                             random_action_prob=self.random_action_prob)
                if self.algo.bootstrap_own_reward:
                    # The model can be trained to predict its own reward,
                    # i.e. predict the output of cond_info_to_logreward
                    pred_reward = [i['reward_pred'].cpu().item() for i in trajs[num_offline:]]
                    flat_rewards += pred_reward
                else:
                    # Otherwise, query the task for flat rewards
                    valid_idcs = torch.tensor(
                        [i + num_offline for i in range(num_online) if trajs[i + num_offline]['is_valid']]).long()
                    # fetch the valid trajectories endpoints
                    objs = [self.ctx.graph_to_obj(trajs[i]['result']) for i in valid_idcs]
                    # ask the task to compute their reward
                    preds, m_is_valid = self.task.compute_flat_rewards(objs)
                    assert preds.ndim == 2, "FlatRewards should be (mbsize, n_objectives), even if n_objectives is 1"
                    # The task may decide some of the objs are invalid, we have to again filter those
                    valid_idcs = valid_idcs[m_is_valid]
                    pred_reward = torch.zeros((num_online, preds.shape[1]))
                    pred_reward[valid_idcs - num_offline] = preds
                    # TODO: reintegrate bootstrapped reward predictions
                    # if preds.shape[0] > 0:
                    #     for i in range(self.number_of_objectives):
                    #         pred_reward[valid_idcs - num_offline, i] = preds[range(preds.shape[0]), i]
                    is_valid[num_offline:] = False
                    is_valid[valid_idcs] = True
                    flat_rewards += list(pred_reward)
                    # Override the is_valid key in case the task made some objs invalid
                    for i in range(num_online):
                        trajs[num_offline + i]['is_valid'] = is_valid[num_offline + i].item()

            flat_rewards = torch.stack(flat_rewards)
            # Compute scalar rewards from conditional information & flat rewards
            log_rewards = self.task.cond_info_to_logreward(cond_info, flat_rewards)
            log_rewards[torch.logical_not(is_valid)] = self.algo.illegal_action_logreward
            # Construct batch
            batch = self.algo.construct_batch(trajs, cond_info['encoding'], log_rewards)
            batch.num_offline = num_offline
            batch.num_online = num_online
            batch.flat_rewards = flat_rewards
            batch.objs = objs
            batch.preferences = cond_info.get('preferences', None)
            # TODO: we could very well just pass the cond_info dict to construct_batch above,
            # and the algo can decide what it wants to put in the batch object

            if not self.sample_cond_info:
                # If we're using a dataset of preferences, the user may want to know the id of the preference
                for i, j in zip(trajs, idcs):
                    i['data_idx'] = j

            # Converts back into natural rewards for logging purposes
            # (allows to take averages and plot in objective space)
            # TODO: implement that per-task (in case they don't apply the same beta and log transformations)
            rewards = torch.exp(log_rewards / cond_info['beta'])

            if num_online > 0 and self.log_dir is not None:
<<<<<<< HEAD
                self.log_generated(trajs[num_offline:], rewards[num_offline:], flat_rewards[num_offline:],
                                   {k: v[num_offline:] for k, v in cond_info.items()})
            extra_info = {}
=======
                self.log_generated(trajs[num_offline:], rewards[num_offline:], flat_rewards[num_offline:], {
                    k: v[num_offline:] for k, v in cond_info.items()
                })
>>>>>>> 82d93b93
            if num_online > 0:
                for hook in self.log_hooks:
                    extra_info.update(
<<<<<<< HEAD
                        hook(trajs[num_offline:], rewards[num_offline:], flat_rewards[num_offline:],
                             {k: v[num_offline:] for k, v in cond_info.items()}))
            extra_info['num_graphs'] = batch.num_graphs
            batch.extra_info = extra_info
=======
                        hook(trajs[num_offline:], rewards[num_offline:], flat_rewards[num_offline:], {
                            k: v[num_offline:] for k, v in cond_info.items()
                        }))
                batch.extra_info = extra_info
>>>>>>> 82d93b93
            yield batch

    def log_generated(self, trajs, log_rewards, flat_rewards, cond_info):
        descs = [self.ctx.get_object_description(t['result'], t['is_valid']) for t in trajs]
        flat_rewards = flat_rewards.reshape((len(flat_rewards), -1)).data.numpy().tolist()
        log_rewards = log_rewards.data.numpy().tolist()
        preferences = cond_info.get('preferences', torch.zeros((len(descs), 0))).data.numpy().tolist()
        logged_keys = [k for k in sorted(cond_info.keys()) if k not in ['encoding', 'preferences']]

        data = ([[descs[i], log_rewards[i]] + flat_rewards[i] + preferences[i] +
                 [cond_info[k][i].item() for k in logged_keys] for i in range(len(trajs))])
        data_labels = (['desc', 'r'] + [f'fr_{i}' for i in range(len(flat_rewards[0]))] +
                       [f'pref_{i}' for i in range(len(preferences[0]))] + [f'ci_{k}' for k in logged_keys])
        self.log.insert_many(data, data_labels)


class SQLiteLog:
    def __init__(self, timeout=300):
        """Creates a log instance, but does not connect it to any db."""
        self.is_connected = False
        self.db = None
        self.timeout = timeout

    def connect(self, db_path: str):
        """Connects to db_path

        Parameters
        ----------
        db_path: str
            The sqlite3 database path. If it does not exist, it will be created.
        """
        self.db = sqlite3.connect(db_path, timeout=self.timeout)
        cur = self.db.cursor()
        self._has_results_table = len(
            cur.execute("SELECT name FROM sqlite_master WHERE type='table' AND name='results'").fetchall())
        cur.close()

    def _make_results_table(self, types, names):
        type_map = {str: 'text', float: 'real', int: 'real'}
        col_str = ', '.join(f'{name} {type_map[t]}' for t, name in zip(types, names))
        cur = self.db.cursor()
        cur.execute(f'create table results ({col_str})')
        self._has_results_table = True
        cur.close()

    def insert_many(self, rows, column_names):
        assert all([type(x) is str or not isinstance(x, Iterable) for x in rows[0]]), "rows must only contain scalars"
        if not self._has_results_table:
            self._make_results_table([type(i) for i in rows[0]], column_names)
        cur = self.db.cursor()
        cur.executemany(f'insert into results values ({",".join("?"*len(rows[0]))})', rows)  # nosec
        cur.close()
        self.db.commit()<|MERGE_RESOLUTION|>--- conflicted
+++ resolved
@@ -204,29 +204,18 @@
             rewards = torch.exp(log_rewards / cond_info['beta'])
 
             if num_online > 0 and self.log_dir is not None:
-<<<<<<< HEAD
-                self.log_generated(trajs[num_offline:], rewards[num_offline:], flat_rewards[num_offline:],
-                                   {k: v[num_offline:] for k, v in cond_info.items()})
-            extra_info = {}
-=======
                 self.log_generated(trajs[num_offline:], rewards[num_offline:], flat_rewards[num_offline:], {
                     k: v[num_offline:] for k, v in cond_info.items()
                 })
->>>>>>> 82d93b93
+            extra_info = {}
             if num_online > 0:
                 for hook in self.log_hooks:
                     extra_info.update(
-<<<<<<< HEAD
-                        hook(trajs[num_offline:], rewards[num_offline:], flat_rewards[num_offline:],
-                             {k: v[num_offline:] for k, v in cond_info.items()}))
-            extra_info['num_graphs'] = batch.num_graphs
-            batch.extra_info = extra_info
-=======
                         hook(trajs[num_offline:], rewards[num_offline:], flat_rewards[num_offline:], {
                             k: v[num_offline:] for k, v in cond_info.items()
                         }))
-                batch.extra_info = extra_info
->>>>>>> 82d93b93
+            extra_info['num_graphs'] = batch.num_graphs
+            batch.extra_info = extra_info
             yield batch
 
     def log_generated(self, trajs, log_rewards, flat_rewards, cond_info):
