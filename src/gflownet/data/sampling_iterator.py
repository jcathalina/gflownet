from collections.abc import Iterable
import os
import sqlite3
from typing import Callable, List

import networkx as nx
import numpy as np
from rdkit import Chem
from rdkit import RDLogger
import torch
import torch.nn as nn
from torch.utils.data import Dataset
from torch.utils.data import IterableDataset

from gflownet.data.replay_buffer import ReplayBuffer


class SamplingIterator(IterableDataset):
    """This class allows us to parallelise and train faster.

    By separating sampling data/the model and building torch geometric
    graphs from training the model, we can do the former in different
    processes, which is much faster since much of graph construction
    is CPU-bound.

    """
    def __init__(self, dataset: Dataset, model: nn.Module, batch_size: int, ctx, algo, task, device, ratio=0.5,
                 stream=True, replay_buffer: ReplayBuffer = None, log_dir: str = None, sample_cond_info=True,
                 random_action_prob=0.):
        """Parameters
        ----------
        dataset: Dataset
            A dataset instance
        model: nn.Module
            The model we sample from (must be on CUDA already or share_memory() must be called so that
            parameters are synchronized between each worker)
        replay_buffer: ReplayBuffer
            The replay buffer for training on past data
        batch_size: int
            The number of trajectories, each trajectory will be comprised of many graphs, so this is
            _not_ the batch size in terms of the number of graphs (that will depend on the task)
        algo:
            The training algorithm, e.g. a TrajectoryBalance instance
        task: ConditionalTask
        ratio: float
            The ratio of offline trajectories in the batch.
        stream: bool
            If True, data is sampled iid for every batch. Otherwise, this is a normal in-order
            dataset iterator.
        log_dir: str
            If not None, logs each SamplingIterator worker's generated molecules to that file.
        sample_cond_info: bool
            If True (default), then the dataset is a dataset of points used in offline training.
            If False, then the dataset is a dataset of preferences (e.g. used to validate the model)

        """
        self.data = dataset
        self.model = model
        self.replay_buffer = replay_buffer
        self.batch_size = batch_size
        self.offline_batch_size = int(np.ceil(batch_size * ratio))
        self.online_batch_size = int(np.floor(batch_size * (1 - ratio)))
        self.ratio = ratio
        self.ctx = ctx
        self.algo = algo
        self.task = task
        self.device = device
        self.stream = stream
        self.sample_online_once = True  # TODO: deprecate this, disallow len(data) == 0 entirely
        self.sample_cond_info = sample_cond_info
        self.random_action_prob = random_action_prob
        self.log_molecule_smis = not hasattr(self.ctx, 'not_a_molecule_env')  # TODO: make this a proper flag

        # Slightly weird semantics, but if we're sampling x given some fixed cond info (data)
        # then "offline" now refers to cond info and online to x, so no duplication and we don't end
        # up with 2*batch_size accidentally
        if not sample_cond_info:
            self.offline_batch_size = self.online_batch_size = batch_size

        # This SamplingIterator instance will be copied by torch DataLoaders for each worker, so we
        # don't want to initialize per-worker things just yet, such as where the log the worker writes
        # to. This must be done in __iter__, which is called by the DataLoader once this instance
        # has been copied into a new python process.
        self.log_dir = log_dir
        self.log = SQLiteLog()
        self.log_hooks: List[Callable] = []

    def add_log_hook(self, hook: Callable):
        self.log_hooks.append(hook)

    def _idx_iterator(self):
        RDLogger.DisableLog('rdApp.*')
        if self.stream:
            # If we're streaming data, just sample `offline_batch_size` indices
            while True:
                yield self.rng.integers(0, len(self.data), self.offline_batch_size)
        else:
            # Otherwise, figure out which indices correspond to this worker
            worker_info = torch.utils.data.get_worker_info()
            n = len(self.data)
            if n == 0:
                yield np.arange(0, 0)
                return
            if worker_info is None:  # no multi-processing
                start, end, wid = 0, n, -1
            else:  # split the data into chunks (per-worker)
                nw = worker_info.num_workers
                wid = worker_info.id
                start, end = int(np.round(n / nw * wid)), int(np.round(n / nw * (wid + 1)))
            bs = self.offline_batch_size
            if end - start < bs:
                yield np.arange(start, end)
                return
            for i in range(start, end - bs, bs):
                yield np.arange(i, i + bs)
            if i + bs < end:
                yield np.arange(i + bs, end)

    def __len__(self):
        if self.stream:
            return int(1e6)
        if len(self.data) == 0 and self.sample_online_once:
            return 1
        return len(self.data)

    def __iter__(self):
        worker_info = torch.utils.data.get_worker_info()
        self._wid = (worker_info.id if worker_info is not None else 0)
        # Now that we know we are in a worker instance, we can initialize per-worker things
        self.rng = self.algo.rng = self.task.rng = np.random.default_rng(142857 + self._wid)
        self.ctx.device = self.device
        if self.log_dir is not None:
            os.makedirs(self.log_dir, exist_ok=True)
            self.log_path = f'{self.log_dir}/generated_mols_{self._wid}.db'
            self.log.connect(self.log_path)

        for idcs in self._idx_iterator():
            num_offline = idcs.shape[0]  # This is in [0, self.offline_batch_size]
            # Sample conditional info such as temperature, trade-off weights, etc.

            if self.sample_cond_info:
                num_online = self.online_batch_size
                cond_info = self.task.sample_conditional_information(num_offline + self.online_batch_size)

                # Sample some dataset data
                mols, flat_rewards = map(list, zip(*[self.data[i] for i in idcs])) if len(idcs) else ([], [])
                flat_rewards = list(self.task.flat_reward_transform(
                    torch.stack(flat_rewards))) if len(flat_rewards) else []
                graphs = [self.ctx.mol_to_graph(m) for m in mols]
                trajs = self.algo.create_training_data_from_graphs(graphs)

            else:  # If we're not sampling the conditionals, then the idcs refer to listed preferences
                num_online = num_offline
                num_offline = 0
                cond_info = self.task.encode_conditional_information(
                    cond_info=torch.stack([self.data[i] for i in idcs]))
                trajs, flat_rewards = [], []

            # Sample some on-policy data
            is_valid = torch.ones(num_offline + num_online).bool()
            if num_online > 0:
                with torch.no_grad():
                    trajs += self.algo.create_training_data_from_own_samples(self.model, num_online,
                                                                             cond_info['encoding'][num_offline:],
                                                                             random_action_prob=self.random_action_prob)
                if self.algo.bootstrap_own_reward:
                    # The model can be trained to predict its own reward,
                    # i.e. predict the output of cond_info_to_logreward
                    pred_reward = [i['reward_pred'].cpu().item() for i in trajs[num_offline:]]
                    flat_rewards += pred_reward
                else:
                    # Otherwise, query the task for flat rewards
                    valid_idcs = torch.tensor(
                        [i + num_offline for i in range(num_online) if trajs[i + num_offline]['is_valid']]).long()
                    # fetch the valid trajectories endpoints
                    mols = [self.ctx.graph_to_mol(trajs[i]['result']) for i in valid_idcs]
                    # ask the task to compute their reward
                    online_flat_rew, m_is_valid = self.task.compute_flat_rewards(mols)
                    assert online_flat_rew.ndim == 2, \
                        "FlatRewards should be (mbsize, n_objectives), even if n_objectives is 1"
                    # The task may decide some of the mols are invalid, we have to again filter those
                    valid_idcs = valid_idcs[m_is_valid]
                    valid_mols = [m for m, v in zip(mols, m_is_valid) if v]
                    pred_reward = torch.zeros((num_online, online_flat_rew.shape[1]))
                    pred_reward[valid_idcs - num_offline] = online_flat_rew
                    is_valid[num_offline:] = False
                    is_valid[valid_idcs] = True
                    flat_rewards += list(pred_reward)
                    # Override the is_valid key in case the task made some mols invalid
                    for i in range(num_online):
                        trajs[num_offline + i]['is_valid'] = is_valid[num_offline + i].item()
                    if self.log_molecule_smis:
                        for i, m in zip(valid_idcs, valid_mols):
                            trajs[i]['smi'] = Chem.MolToSmiles(m)

<<<<<<< HEAD
            if self.replay_buffer is not None:
                # If we have a replay buffer, we push the online trajectories in it
                # and resample immediately such that the "online" data in the batch
                # comes from a more stable distribution (try to avoid forgetting)
                # Important: note that the 'online' metrics now will be describing the data
                # in the replay buffer and not purely the data from the last generated batch

                # cond_info is a dict, so we need to convert it to a list of dicts
                cond_info = [{k: v[i] for k, v in cond_info.items()} for i in range(num_offline + num_online)]

                # push the online trajectories in the replay buffer and sample a new 'online' batch
                for i in range(num_offline, len(trajs)):
                    self.replay_buffer.push(trajs[i], flat_rewards[i], cond_info[i])
                replay_trajs, replay_fr, replay_condinfo = self.replay_buffer.sample(num_online)

                # append the online trajectories to the offline ones
                trajs[num_offline:] = replay_trajs
                flat_rewards[num_offline:] = replay_fr
                cond_info[num_offline:] = replay_condinfo

                # convert cond_info back to a dict
                cond_info = {k: torch.stack([d[k] for d in cond_info]) for k in cond_info[0]}

            flat_rewards = torch.stack(flat_rewards)
=======
>>>>>>> c7f1e914
            # Compute scalar rewards from conditional information & flat rewards
            flat_rewards = torch.stack(flat_rewards)
            log_rewards = self.task.cond_info_to_logreward(cond_info, flat_rewards)
            log_rewards[torch.logical_not(is_valid)] = self.algo.illegal_action_logreward
<<<<<<< HEAD
            # Construct batch
            batch = self.algo.construct_batch(trajs, cond_info['encoding'], log_rewards)
            batch.num_offline = num_offline
            batch.num_online = num_online
            batch.flat_rewards = flat_rewards
            batch.preferences = cond_info.get('preferences', None)
            batch.focus_dir = cond_info.get('focus_dir', None)
            # TODO: we could very well just pass the cond_info dict to construct_batch above,
            # and the algo can decide what it wants to put in the batch object
=======
>>>>>>> c7f1e914

            # Computes some metrics
            if not self.sample_cond_info:
                # If we're using a dataset of preferences, the user may want to know the id of the preference
                for i, j in zip(trajs, idcs):
                    i['data_idx'] = j
            #  note: we convert back into natural rewards for logging purposes
            #  (allows to take averages and plot in objective space)
            #  TODO: implement that per-task (in case they don't apply the same beta and log transformations)
            rewards = torch.exp(log_rewards / cond_info['beta'])
            if num_online > 0 and self.log_dir is not None:
                self.log_generated(trajs[num_offline:], rewards[num_offline:], flat_rewards[num_offline:],
                                   {k: v[num_offline:] for k, v in cond_info.items()})
            if num_online > 0:
                extra_info = {}
                for hook in self.log_hooks:
                    extra_info.update(
                        hook(trajs[num_offline:], rewards[num_offline:], flat_rewards[num_offline:],
                             {k: v[num_offline:] for k, v in cond_info.items()}))

            # Construct batch
            batch = self.algo.construct_batch(trajs, cond_info['encoding'], log_rewards)
            batch.num_offline = num_offline
            batch.num_online = num_online
            batch.flat_rewards = flat_rewards
            batch.preferences = cond_info.get('preferences', None)
            batch.focus_dir = cond_info.get('focus_dir', None)
            batch.extra_info = extra_info
            # TODO: we could very well just pass the cond_info dict to construct_batch above,
            # and the algo can decide what it wants to put in the batch object

            yield batch

    def log_generated(self, trajs, rewards, flat_rewards, cond_info):
        if self.log_molecule_smis:
            mols = [
                Chem.MolToSmiles(self.ctx.graph_to_mol(trajs[i]['result'])) if trajs[i]['is_valid'] else ''
                for i in range(len(trajs))
            ]
        else:
            mols = [nx.algorithms.graph_hashing.weisfeiler_lehman_graph_hash(t['result'], None, 'v') for t in trajs]

        mols = ["" for i in range(len(trajs))]  # TODO: remove this, quick fix while filesystem issues are solved

        flat_rewards = flat_rewards.reshape((len(flat_rewards), -1)).data.numpy().tolist()
        rewards = rewards.data.numpy().tolist()
        preferences = cond_info.get('preferences', torch.zeros((len(mols), 0))).data.numpy().tolist()
        focus_dir = cond_info.get('focus_dir', torch.zeros((len(mols), 0))).data.numpy().tolist()
        logged_keys = [k for k in sorted(cond_info.keys()) if k not in ['encoding', 'preferences', 'focus_dir']]

        data = ([[mols[i], rewards[i]] + flat_rewards[i] + preferences[i] + focus_dir[i] +
                 [cond_info[k][i].item() for k in logged_keys] for i in range(len(trajs))])

        data_labels = (['smi', 'r'] + [f'fr_{i}' for i in range(len(flat_rewards[0]))] +
                       [f'pref_{i}' for i in range(len(preferences[0]))] +
                       [f'focus_{i}' for i in range(len(focus_dir[0]))] + [f'ci_{k}' for k in logged_keys])

        self.log.insert_many(data, data_labels)


class SQLiteLog:
    def __init__(self, timeout=300):
        """Creates a log instance, but does not connect it to any db."""
        self.is_connected = False
        self.db = None
        self.timeout = timeout

    def connect(self, db_path: str):
        """Connects to db_path

        Parameters
        ----------
        db_path: str
            The sqlite3 database path. If it does not exist, it will be created.
        """
        self.db = sqlite3.connect(db_path, timeout=self.timeout)
        cur = self.db.cursor()
        self._has_results_table = len(
            cur.execute("SELECT name FROM sqlite_master WHERE type='table' AND name='results'").fetchall())
        cur.close()

    def _make_results_table(self, types, names):
        type_map = {str: 'text', float: 'real', int: 'real'}
        col_str = ', '.join(f'{name} {type_map[t]}' for t, name in zip(types, names))
        cur = self.db.cursor()
        cur.execute(f'create table results ({col_str})')
        self._has_results_table = True
        cur.close()

    def insert_many(self, rows, column_names):
        assert all([type(x) is str or not isinstance(x, Iterable) for x in rows[0]]), "rows must only contain scalars"
        if not self._has_results_table:
            self._make_results_table([type(i) for i in rows[0]], column_names)
        cur = self.db.cursor()
        cur.executemany(f'insert into results values ({",".join("?"*len(rows[0]))})', rows)  # nosec
        cur.close()
        self.db.commit()<|MERGE_RESOLUTION|>--- conflicted
+++ resolved
@@ -193,7 +193,6 @@
                         for i, m in zip(valid_idcs, valid_mols):
                             trajs[i]['smi'] = Chem.MolToSmiles(m)
 
-<<<<<<< HEAD
             if self.replay_buffer is not None:
                 # If we have a replay buffer, we push the online trajectories in it
                 # and resample immediately such that the "online" data in the batch
@@ -217,25 +216,10 @@
                 # convert cond_info back to a dict
                 cond_info = {k: torch.stack([d[k] for d in cond_info]) for k in cond_info[0]}
 
-            flat_rewards = torch.stack(flat_rewards)
-=======
->>>>>>> c7f1e914
             # Compute scalar rewards from conditional information & flat rewards
             flat_rewards = torch.stack(flat_rewards)
             log_rewards = self.task.cond_info_to_logreward(cond_info, flat_rewards)
             log_rewards[torch.logical_not(is_valid)] = self.algo.illegal_action_logreward
-<<<<<<< HEAD
-            # Construct batch
-            batch = self.algo.construct_batch(trajs, cond_info['encoding'], log_rewards)
-            batch.num_offline = num_offline
-            batch.num_online = num_online
-            batch.flat_rewards = flat_rewards
-            batch.preferences = cond_info.get('preferences', None)
-            batch.focus_dir = cond_info.get('focus_dir', None)
-            # TODO: we could very well just pass the cond_info dict to construct_batch above,
-            # and the algo can decide what it wants to put in the batch object
-=======
->>>>>>> c7f1e914
 
             # Computes some metrics
             if not self.sample_cond_info:
