--- conflicted
+++ resolved
@@ -140,7 +140,6 @@
     def step(self, loss: Tensor):
         raise NotImplementedError()
 
-<<<<<<< HEAD
     def _wrap_for_mp(self, obj, send_to_device=False):
         """Wraps an object in a placeholder whose reference can be sent to a
         data worker process (only if the number of workers is non-zero)."""
@@ -149,14 +148,6 @@
         if self.num_workers > 0 and obj is not None:
             placeholder = mp_object_wrapper(
                 obj,
-=======
-    def _wrap_model_mp(self, model):
-        """Wraps a nn.Module instance so that it can be shared to `DataLoader` workers."""
-        model.to(self.device)
-        if self.num_workers > 0:
-            placeholder = wrap_model_mp(
-                model,
->>>>>>> 2e2e80d3
                 self.num_workers,
                 cast_types=(gd.Batch, GraphActionCategorical),
                 pickle_messages=self.pickle_messages,
