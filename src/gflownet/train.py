--- conflicted
+++ resolved
@@ -3,10 +3,7 @@
 import time
 from typing import Any, Callable, Dict, List, NewType, Optional, Tuple
 
-<<<<<<< HEAD
 import psutil
-=======
->>>>>>> 8d9d02f9
 import torch
 import torch.nn as nn
 import torch.utils.tensorboard
@@ -143,7 +140,6 @@
     def step(self, loss: Tensor):
         raise NotImplementedError()
 
-<<<<<<< HEAD
     def _wrap_for_mp(self, obj, send_to_device=False):
         """Wraps an object in a placeholder whose reference can be sent to a
         data worker process (only if the number of workers is non-zero)."""
@@ -159,26 +155,13 @@
             return placeholder, torch.device("cpu")
         else:
             return obj, self.device
-=======
-    def _wrap_model_mp(self, model):
-        """Wraps a nn.Module instance so that it can be shared to `DataLoader` workers."""
-        model.to(self.device)
-        if self.num_workers > 0:
-            placeholder = wrap_model_mp(model, self.num_workers, cast_types=(gd.Batch, GraphActionCategorical))
-            return placeholder, torch.device("cpu")
-        return model, self.device
->>>>>>> 8d9d02f9
 
     def build_callbacks(self):
         return {}
 
     def build_training_data_loader(self) -> DataLoader:
-<<<<<<< HEAD
         model, dev = self._wrap_for_mp(self.sampling_model, send_to_device=True)
         replay_buffer, _ = self._wrap_for_mp(self.replay_buffer, send_to_device=False)
-=======
-        model, dev = self._wrap_model_mp(self.sampling_model)
->>>>>>> 8d9d02f9
         iterator = SamplingIterator(
             self.training_data,
             model,
@@ -187,22 +170,15 @@
             self.algo,
             self.task,
             dev,
-<<<<<<< HEAD
             replay_buffer=replay_buffer,
             ratio=self.offline_ratio,
             log_dir=os.path.join(self.hps["log_dir"], "train"),
             random_action_prob=self.hps.get("random_action_prob", 0.0),
             hindsight_ratio=self.hps.get("hindsight_ratio", 0.0),
-=======
-            ratio=self.offline_ratio,
-            log_dir=os.path.join(self.hps["log_dir"], "train"),
-            random_action_prob=self.hps.get("random_action_prob", 0.0),
->>>>>>> 8d9d02f9
         )
         for hook in self.sampling_hooks:
             iterator.add_log_hook(hook)
         return torch.utils.data.DataLoader(
-<<<<<<< HEAD
             iterator,
             batch_size=None,
             num_workers=self.num_workers,
@@ -214,13 +190,6 @@
 
     def build_validation_data_loader(self) -> DataLoader:
         model, dev = self._wrap_for_mp(self.model, send_to_device=True)
-=======
-            iterator, batch_size=None, num_workers=self.num_workers, persistent_workers=self.num_workers > 0
-        )
-
-    def build_validation_data_loader(self) -> DataLoader:
-        model, dev = self._wrap_model_mp(self.model)
->>>>>>> 8d9d02f9
         iterator = SamplingIterator(
             self.test_data,
             model,
@@ -238,7 +207,6 @@
         for hook in self.valid_sampling_hooks:
             iterator.add_log_hook(hook)
         return torch.utils.data.DataLoader(
-<<<<<<< HEAD
             iterator,
             batch_size=None,
             num_workers=self.num_workers,
@@ -270,18 +238,10 @@
             batch_size=None,
             num_workers=self.num_workers,
             persistent_workers=self.num_workers > 0,
-            # The 2 here is an odd quirk of torch 1.10, it is fixed and
-            # replaced by None in torch 2.
             prefetch_factor=1 if self.num_workers else 2,
         )
 
     def train_batch(self, batch: gd.Batch, epoch_idx: int, batch_idx: int, train_it: int) -> Dict[str, Any]:
-=======
-            iterator, batch_size=None, num_workers=self.num_workers, persistent_workers=self.num_workers > 0
-        )
-
-    def train_batch(self, batch: gd.Batch, epoch_idx: int, batch_idx: int) -> Dict[str, Any]:
->>>>>>> 8d9d02f9
         try:
             loss, info = self.algo.compute_batch_losses(self.model, batch)
             if not torch.isfinite(loss):
@@ -321,33 +281,18 @@
         callbacks = self.build_callbacks()
         start = self.hps.get("start_at_step", 0) + 1
         logger.info("Starting training")
-<<<<<<< HEAD
         start_time = time.time()
         for it, batch in zip(range(start, 1 + self.hps["num_training_steps"]), cycle(train_dl)):
             epoch_idx = it // epoch_length
             batch_idx = it % epoch_length
-            mem_usage = psutil.Process(os.getpid()).memory_info().rss / (1024.0**3)
             if self.replay_buffer is not None and len(self.replay_buffer) < self.replay_buffer.warmup:
                 logger.info(
-                    f"iteration {it} : warming up replay buffer {len(self.replay_buffer)}/{self.replay_buffer.warmup} "
-                    f"(main process memory usage: {mem_usage:.2f} GB)"
+                    f"iteration {it} : warming up replay buffer {len(self.replay_buffer)}/{self.replay_buffer.warmup}"
                 )
                 continue
             info = self.train_batch(batch.to(self.device), epoch_idx, batch_idx, it)
-            info["mem_usage"] = mem_usage
-            info["buffer_len"] = len(self.replay_buffer) if self.replay_buffer is not None else -1
-            info["num_workers"] = self.num_workers
-            info["elapsed_time"] = time.time() - start_time
             self.log(info, it, "train")
             if it % self.print_every == 0:
-=======
-        for it, batch in zip(range(start, 1 + self.hps["num_training_steps"]), cycle(train_dl)):
-            epoch_idx = it // epoch_length
-            batch_idx = it % epoch_length
-            info = self.train_batch(batch.to(self.device), epoch_idx, batch_idx)
-            self.log(info, it, "train")
-            if self.verbose:
->>>>>>> 8d9d02f9
                 logger.info(f"iteration {it} : " + " ".join(f"{k}:{v:.2f}" for k, v in info.items()))
 
             if it % self.hps["validate_every"] == 0:
@@ -362,7 +307,6 @@
                 self.log(end_metrics, it, "valid_end")
                 self._save_state(it)
         self._save_state(self.hps["num_training_steps"])
-<<<<<<< HEAD
 
         num_final_gen_steps = self.hps.get("num_final_gen_steps", 0)
         if num_final_gen_steps > 0:
@@ -373,8 +317,6 @@
             ):
                 pass
             logger.info(f"Final generation steps completed.")
-=======
->>>>>>> 8d9d02f9
 
     def _save_state(self, it):
         torch.save(
